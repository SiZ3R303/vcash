--- conflicted
+++ resolved
@@ -34,18 +34,9 @@
 
 /// The default file name to use when trying to derive
 /// the node config file location
-<<<<<<< HEAD
 pub const SERVER_CONFIG_FILE_NAME: &'static str = "vcash-server.toml";
-/// And a wallet configuration file name
-pub const WALLET_CONFIG_FILE_NAME: &'static str = "vcash-wallet.toml";
 const SERVER_LOG_FILE_NAME: &'static str = "vcash-server.log";
-const WALLET_LOG_FILE_NAME: &'static str = "vcash-wallet.log";
 const GRIN_HOME: &'static str = ".vcash";
-=======
-pub const SERVER_CONFIG_FILE_NAME: &'static str = "grin-server.toml";
-const SERVER_LOG_FILE_NAME: &'static str = "grin-server.log";
-const GRIN_HOME: &'static str = ".grin";
->>>>>>> fabff51d
 const GRIN_CHAIN_DIR: &'static str = "chain_data";
 /// Node API secret
 pub const API_SECRET_FILE_NAME: &'static str = ".api_secret";
@@ -316,127 +307,4 @@
 		file.write_all(conf_out.as_bytes())?;
 		Ok(())
 	}
-<<<<<<< HEAD
-}
-
-/// TODO: Properly templatize these structs (if it's worth the effort)
-impl GlobalWalletConfig {
-	/// Same as GlobalConfig::default() but further tweaks parameters to
-	/// apply defaults for each chain type
-	pub fn for_chain(chain_type: &global::ChainTypes) -> GlobalWalletConfig {
-		let mut defaults_conf = GlobalWalletConfig::default();
-		let mut defaults = &mut defaults_conf.members.as_mut().unwrap().wallet;
-		defaults.chain_type = Some(chain_type.clone());
-
-		match *chain_type {
-			global::ChainTypes::Mainnet => {}
-			global::ChainTypes::Floonet => {
-				defaults.api_listen_port = 13515;
-				defaults.check_node_api_http_addr = "http://127.0.0.1:13513".to_owned();
-			}
-			global::ChainTypes::UserTesting => {
-				defaults.api_listen_port = 23515;
-				defaults.check_node_api_http_addr = "http://127.0.0.1:23513".to_owned();
-			}
-			global::ChainTypes::AutomatedTesting => {
-				panic!("Can't run automated testing directly");
-			}
-		}
-		defaults_conf
-	}
-	/// Requires the path to a config file
-	pub fn new(file_path: &str) -> Result<GlobalWalletConfig, ConfigError> {
-		let mut return_value = GlobalWalletConfig::default();
-		return_value.config_file_path = Some(PathBuf::from(&file_path));
-
-		// Config file path is given but not valid
-		let config_file = return_value.config_file_path.clone().unwrap();
-		if !config_file.exists() {
-			return Err(ConfigError::FileNotFoundError(String::from(
-				config_file.to_str().unwrap(),
-			)));
-		}
-
-		// Try to parse the config file if it exists, explode if it does exist but
-		// something's wrong with it
-		return_value.read_config()
-	}
-
-	/// Read config
-	fn read_config(mut self) -> Result<GlobalWalletConfig, ConfigError> {
-		let mut file = File::open(self.config_file_path.as_mut().unwrap())?;
-		let mut contents = String::new();
-		file.read_to_string(&mut contents)?;
-		let decoded: Result<GlobalWalletConfigMembers, toml::de::Error> = toml::from_str(&contents);
-		match decoded {
-			Ok(gc) => {
-				self.members = Some(gc);
-				return Ok(self);
-			}
-			Err(e) => {
-				return Err(ConfigError::ParseError(
-					String::from(
-						self.config_file_path
-							.as_mut()
-							.unwrap()
-							.to_str()
-							.unwrap()
-							.clone(),
-					),
-					String::from(format!("{}", e)),
-				));
-			}
-		}
-	}
-
-	/// Update paths
-	pub fn update_paths(&mut self, wallet_home: &PathBuf) {
-		let mut wallet_path = wallet_home.clone();
-		wallet_path.push(GRIN_WALLET_DIR);
-		self.members.as_mut().unwrap().wallet.data_file_dir =
-			wallet_path.to_str().unwrap().to_owned();
-		let mut secret_path = wallet_home.clone();
-		secret_path.push(API_SECRET_FILE_NAME);
-		self.members.as_mut().unwrap().wallet.api_secret_path =
-			Some(secret_path.to_str().unwrap().to_owned());
-		let mut node_secret_path = wallet_home.clone();
-		node_secret_path.push(API_SECRET_FILE_NAME);
-		self.members.as_mut().unwrap().wallet.node_api_secret_path =
-			Some(node_secret_path.to_str().unwrap().to_owned());
-		let mut log_path = wallet_home.clone();
-		log_path.push(WALLET_LOG_FILE_NAME);
-		self.members
-			.as_mut()
-			.unwrap()
-			.logging
-			.as_mut()
-			.unwrap()
-			.log_file_path = log_path.to_str().unwrap().to_owned();
-	}
-
-	/// Serialize config
-	pub fn ser_config(&mut self) -> Result<String, ConfigError> {
-		let encoded: Result<String, toml::ser::Error> =
-			toml::to_string(self.members.as_mut().unwrap());
-		match encoded {
-			Ok(enc) => return Ok(enc),
-			Err(e) => {
-				return Err(ConfigError::SerializationError(String::from(format!(
-					"{}",
-					e
-				))));
-			}
-		}
-	}
-
-	/// Write configuration to a file
-	pub fn write_to_file(&mut self, name: &str) -> Result<(), ConfigError> {
-		let conf_out = self.ser_config()?;
-		let conf_out = insert_comments(conf_out);
-		let mut file = File::create(name)?;
-		file.write_all(conf_out.as_bytes())?;
-		Ok(())
-	}
-=======
->>>>>>> fabff51d
 }