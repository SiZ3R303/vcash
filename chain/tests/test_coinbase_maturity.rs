--- conflicted
+++ resolved
@@ -46,109 +46,6 @@
 
 	let verifier_cache = Arc::new(RwLock::new(LruVerifierCache::new()));
 
-<<<<<<< HEAD
-	let db_env = Arc::new(store::new_env(".grin".to_string()));
-	let chain = chain::Chain::init(
-		".grin".to_string(),
-		db_env,
-		Arc::new(NoopAdapter {}),
-		genesis_block,
-		pow::verify_size,
-		verifier_cache,
-		false,
-		Arc::new(Mutex::new(StopState::new())),
-	)
-	.unwrap();
-
-	let prev = chain.head_header().unwrap();
-
-	let keychain = ExtKeychain::from_random_seed(false).unwrap();
-	let key_id1 = ExtKeychainPath::new(1, 1, 0, 0, 0).to_identifier();
-	let key_id2 = ExtKeychainPath::new(1, 2, 0, 0, 0).to_identifier();
-	let key_id3 = ExtKeychainPath::new(1, 3, 0, 0, 0).to_identifier();
-	let key_id4 = ExtKeychainPath::new(1, 4, 0, 0, 0).to_identifier();
-
-	let next_header_info = consensus::next_difficulty(1, chain.difficulty_iter().unwrap());
-	let reward = libtx::reward::output(&keychain, &key_id1, prev.height + 1, 0).unwrap();
-	let mut block = core::core::Block::new(&prev, vec![], Difficulty::min(), reward).unwrap();
-	block.header.timestamp = prev.timestamp + Duration::seconds(60);
-	block.header.pow.secondary_scaling = next_header_info.secondary_scaling;
-
-	chain.set_txhashset_roots(&mut block).unwrap();
-
-	block.header.bits = 0x2100ffff;
-	pow::pow_size(
-		&mut block.header,
-		next_header_info.difficulty,
-		global::proofsize(),
-		global::min_edge_bits(),
-	)
-	.unwrap();
-
-	assert_eq!(block.outputs().len(), 1);
-	let coinbase_output = block.outputs()[0];
-	assert!(coinbase_output.is_coinbase());
-
-	let coin_base_str = core::core::get_grin_magic_data_str(block.header.hash());
-	block.aux_data.coinbase_tx = util::from_hex(coin_base_str).unwrap();
-	block.aux_data.aux_header.merkle_root = block.aux_data.coinbase_tx.dhash();
-	block.aux_data.aux_header.nbits = block.header.bits;
-
-	chain
-		.process_block(block.clone(), chain::Options::MINE)
-		.unwrap();
-
-	let prev = chain.head_header().unwrap();
-
-	let amount = consensus::REWARD;
-
-	let lock_height = 1 + global::coinbase_maturity();
-	assert_eq!(lock_height, 4);
-
-	// here we build a tx that attempts to spend the earlier coinbase output
-	// this is not a valid tx as the coinbase output cannot be spent yet
-	let coinbase_txn = build::transaction(
-		vec![
-			build::coinbase_input(amount, key_id1.clone()),
-			build::output(amount - 2, key_id2.clone()),
-			build::with_fee(2),
-		],
-		&keychain,
-	)
-	.unwrap();
-
-	let txs = vec![coinbase_txn.clone()];
-	let fees = txs.iter().map(|tx| tx.fee()).sum();
-	let reward = libtx::reward::output(&keychain, &key_id3, prev.height + 1, fees).unwrap();
-	let mut block = core::core::Block::new(&prev, txs, Difficulty::min(), reward).unwrap();
-	let next_header_info = consensus::next_difficulty(1, chain.difficulty_iter().unwrap());
-	block.header.timestamp = prev.timestamp + Duration::seconds(60);
-	block.header.pow.secondary_scaling = next_header_info.secondary_scaling;
-
-	chain.set_txhashset_roots(&mut block).unwrap();
-
-	// Confirm the tx attempting to spend the coinbase output
-	// is not valid at the current block height given the current chain state.
-	match chain.verify_coinbase_maturity(&coinbase_txn) {
-		Ok(_) => {}
-		Err(e) => match e.kind() {
-			ErrorKind::ImmatureCoinbase => {}
-			_ => panic!("Expected transaction error with immature coinbase."),
-		},
-	}
-
-	pow::pow_size(
-		&mut block.header,
-		next_header_info.difficulty,
-		global::proofsize(),
-		global::min_edge_bits(),
-	)
-	.unwrap();
-
-	// mine enough blocks to increase the height sufficiently for
-	// coinbase to reach maturity and be spendable in the next block
-	for _ in 0..3 {
-=======
 	{
 		let chain = chain::Chain::init(
 			".grin".to_string(),
@@ -161,7 +58,6 @@
 		)
 		.unwrap();
 
->>>>>>> fabff51d
 		let prev = chain.head_header().unwrap();
 
 		let keychain = ExtKeychain::from_random_seed(false).unwrap();
@@ -170,20 +66,15 @@
 		let key_id3 = ExtKeychainPath::new(1, 3, 0, 0, 0).to_identifier();
 		let key_id4 = ExtKeychainPath::new(1, 4, 0, 0, 0).to_identifier();
 
-<<<<<<< HEAD
-		let reward = libtx::reward::output(&keychain, &pk, prev.height + 1, 0).unwrap();
-		let mut block = core::core::Block::new(&prev, vec![], Difficulty::min(), reward).unwrap();
-=======
->>>>>>> fabff51d
 		let next_header_info = consensus::next_difficulty(1, chain.difficulty_iter().unwrap());
-		let reward = libtx::reward::output(&keychain, &key_id1, 0, false).unwrap();
+		let reward = libtx::reward::output(&keychain, &key_id1, prev.height + 1, 0, false).unwrap();
 		let mut block = core::core::Block::new(&prev, vec![], Difficulty::min(), reward).unwrap();
 		block.header.timestamp = prev.timestamp + Duration::seconds(60);
 		block.header.pow.secondary_scaling = next_header_info.secondary_scaling;
 
 		chain.set_txhashset_roots(&mut block).unwrap();
 
-		block.header.bits = 0x2100ffff;
+	    block.header.bits = 0x2100ffff;
 		pow::pow_size(
 			&mut block.header,
 			next_header_info.difficulty,
@@ -192,23 +83,18 @@
 		)
 		.unwrap();
 
-<<<<<<< HEAD
-		let coin_base_str = core::core::get_grin_magic_data_str(block.header.hash());
-		block.aux_data.coinbase_tx = util::from_hex(coin_base_str).unwrap();
-		block.aux_data.aux_header.merkle_root = block.aux_data.coinbase_tx.dhash();
-		block.aux_data.aux_header.nbits = block.header.bits;
-
-		chain.process_block(block, chain::Options::MINE).unwrap();
-	}
-=======
 		assert_eq!(block.outputs().len(), 1);
 		let coinbase_output = block.outputs()[0];
 		assert!(coinbase_output.is_coinbase());
->>>>>>> fabff51d
-
-		chain
-			.process_block(block.clone(), chain::Options::MINE)
-			.unwrap();
+
+	    let coin_base_str = core::core::get_grin_magic_data_str(block.header.hash());
+	    block.aux_data.coinbase_tx = util::from_hex(coin_base_str).unwrap();
+	    block.aux_data.aux_header.merkle_root = block.aux_data.coinbase_tx.dhash();
+	    block.aux_data.aux_header.nbits = block.header.bits;
+
+	    chain
+	    	.process_block(block.clone(), chain::Options::MINE)
+	    	.unwrap();
 
 		let prev = chain.head_header().unwrap();
 
@@ -229,21 +115,13 @@
 		)
 		.unwrap();
 
-<<<<<<< HEAD
-	let txs = vec![coinbase_txn];
-	let fees = txs.iter().map(|tx| tx.fee()).sum();
-	let next_header_info = consensus::next_difficulty(1, chain.difficulty_iter().unwrap());
-	let reward = libtx::reward::output(&keychain, &key_id4, prev.height + 1, fees).unwrap();
-	let mut block = core::core::Block::new(&prev, txs, Difficulty::min(), reward).unwrap();
-=======
 		let txs = vec![coinbase_txn.clone()];
 		let fees = txs.iter().map(|tx| tx.fee()).sum();
-		let reward = libtx::reward::output(&keychain, &key_id3, fees, false).unwrap();
+		let reward = libtx::reward::output(&keychain, &key_id3, prev.height + 1, fees, false).unwrap();
 		let mut block = core::core::Block::new(&prev, txs, Difficulty::min(), reward).unwrap();
 		let next_header_info = consensus::next_difficulty(1, chain.difficulty_iter().unwrap());
 		block.header.timestamp = prev.timestamp + Duration::seconds(60);
 		block.header.pow.secondary_scaling = next_header_info.secondary_scaling;
->>>>>>> fabff51d
 
 		chain.set_txhashset_roots(&mut block).unwrap();
 
@@ -257,27 +135,6 @@
 			},
 		}
 
-<<<<<<< HEAD
-	block.header.bits = 0x2100ffff;
-	pow::pow_size(
-		&mut block.header,
-		next_header_info.difficulty,
-		global::proofsize(),
-		global::min_edge_bits(),
-	)
-	.unwrap();
-
-	let coin_base_str = core::core::get_grin_magic_data_str(block.header.hash());
-	block.aux_data.coinbase_tx = util::from_hex(coin_base_str).unwrap();
-	block.aux_data.aux_header.merkle_root = block.aux_data.coinbase_tx.dhash();
-	block.aux_data.aux_header.nbits = block.header.bits;
-
-	let result = chain.process_block(block, chain::Options::MINE);
-	match result {
-		Ok(_) => (),
-		Err(_) => panic!("we did not expect an error here"),
-	};
-=======
 		pow::pow_size(
 			&mut block.header,
 			next_header_info.difficulty,
@@ -295,7 +152,7 @@
 			let key_id1 = ExtKeychainPath::new(1, 1, 0, 0, 0).to_identifier();
 
 			let next_header_info = consensus::next_difficulty(1, chain.difficulty_iter().unwrap());
-			let reward = libtx::reward::output(&keychain, &key_id1, 0, false).unwrap();
+			let reward = libtx::reward::output(&keychain, &key_id1, prev.height + 1, 0, false).unwrap();
 			let mut block =
 				core::core::Block::new(&prev, vec![], Difficulty::min(), reward).unwrap();
 
@@ -304,6 +161,7 @@
 
 			chain.set_txhashset_roots(&mut block).unwrap();
 
+			block.header.bits = 0x2100ffff;
 			pow::pow_size(
 				&mut block.header,
 				next_header_info.difficulty,
@@ -315,6 +173,11 @@
 			assert_eq!(block.outputs().len(), 1);
 			let coinbase_output = block.outputs()[0];
 			assert!(coinbase_output.is_coinbase());
+
+			let coin_base_str = core::core::get_grin_magic_data_str(block.header.hash());
+			block.aux_data.coinbase_tx = util::from_hex(coin_base_str).unwrap();
+			block.aux_data.aux_header.merkle_root = block.aux_data.coinbase_tx.dhash();
+			block.aux_data.aux_header.nbits = block.header.bits;
 
 			chain
 				.process_block(block.clone(), chain::Options::MINE)
@@ -341,7 +204,7 @@
 
 			let txs = vec![coinbase_txn.clone()];
 			let fees = txs.iter().map(|tx| tx.fee()).sum();
-			let reward = libtx::reward::output(&keychain, &key_id3, fees, false).unwrap();
+			let reward = libtx::reward::output(&keychain, &key_id3, prev.height + 1,fees, false).unwrap();
 			let mut block = core::core::Block::new(&prev, txs, Difficulty::min(), reward).unwrap();
 			let next_header_info = consensus::next_difficulty(1, chain.difficulty_iter().unwrap());
 			block.header.timestamp = prev.timestamp + Duration::seconds(60);
@@ -375,7 +238,7 @@
 				let keychain = ExtKeychain::from_random_seed(false).unwrap();
 				let pk = ExtKeychainPath::new(1, 1, 0, 0, 0).to_identifier();
 
-				let reward = libtx::reward::output(&keychain, &pk, 0, false).unwrap();
+				let reward = libtx::reward::output(&keychain, &pk, prev.height + 1,0, false).unwrap();
 				let mut block =
 					core::core::Block::new(&prev, vec![], Difficulty::min(), reward).unwrap();
 				let next_header_info =
@@ -385,6 +248,7 @@
 
 				chain.set_txhashset_roots(&mut block).unwrap();
 
+                block.header.bits = 0x2100ffff;
 				pow::pow_size(
 					&mut block.header,
 					next_header_info.difficulty,
@@ -393,6 +257,10 @@
 				)
 				.unwrap();
 
+                let coin_base_str = core::core::get_grin_magic_data_str(block.header.hash());
+                block.aux_data.coinbase_tx = util::from_hex(coin_base_str).unwrap();
+                block.aux_data.aux_header.merkle_root = block.aux_data.coinbase_tx.dhash();
+                block.aux_data.aux_header.nbits = block.header.bits;
 				chain.process_block(block, chain::Options::MINE).unwrap();
 			}
 
@@ -405,7 +273,7 @@
 			let txs = vec![coinbase_txn];
 			let fees = txs.iter().map(|tx| tx.fee()).sum();
 			let next_header_info = consensus::next_difficulty(1, chain.difficulty_iter().unwrap());
-			let reward = libtx::reward::output(&keychain, &key_id4, fees, false).unwrap();
+			let reward = libtx::reward::output(&keychain, &key_id4, prev.height + 1, fees, false).unwrap();
 			let mut block = core::core::Block::new(&prev, txs, Difficulty::min(), reward).unwrap();
 
 			block.header.timestamp = prev.timestamp + Duration::seconds(60);
@@ -413,6 +281,7 @@
 
 			chain.set_txhashset_roots(&mut block).unwrap();
 
+            block.header.bits = 0x2100ffff;
 			pow::pow_size(
 				&mut block.header,
 				next_header_info.difficulty,
@@ -420,6 +289,11 @@
 				global::min_edge_bits(),
 			)
 			.unwrap();
+
+            let coin_base_str = core::core::get_grin_magic_data_str(block.header.hash());
+            block.aux_data.coinbase_tx = util::from_hex(coin_base_str).unwrap();
+            block.aux_data.aux_header.merkle_root = block.aux_data.coinbase_tx.dhash();
+            block.aux_data.aux_header.nbits = block.header.bits;
 
 			let result = chain.process_block(block, chain::Options::MINE);
 			match result {
@@ -430,5 +304,4 @@
 	}
 	// Cleanup chain directory
 	clean_output_dir(chain_dir);
->>>>>>> fabff51d
 }