// Copyright 2018 The Grin Developers
//
// Licensed under the Apache License, Version 2.0 (the "License");
// you may not use this file except in compliance with the License.
// You may obtain a copy of the License at
//
//     http://www.apache.org/licenses/LICENSE-2.0
//
// Unless required by applicable law or agreed to in writing, software
// distributed under the License is distributed on an "AS IS" BASIS,
// WITHOUT WARRANTIES OR CONDITIONS OF ANY KIND, either express or implied.
// See the License for the specific language governing permissions and
// limitations under the License.

use self::chain::types::NoopAdapter;
use self::chain::Chain;
use self::core::core::verifier_cache::LruVerifierCache;
use self::core::core::{Block, BlockHeader, Transaction};
use self::core::global::{self, ChainTypes};
use self::core::libtx;
use self::core::pow::{self, Difficulty};
use self::core::{consensus, genesis};
use self::keychain::{ExtKeychain, ExtKeychainPath, Keychain};
use self::util::{Mutex, RwLock, StopState};
use crate::core::core::hash::{Hash, Hashed, ZERO_HASH};
use chrono::Duration;
use grin_chain as chain;
use grin_core as core;
use grin_keychain as keychain;
use grin_util as util;
use std::fs;
use std::sync::Arc;

fn clean_output_dir(dir_name: &str) {
	let _ = fs::remove_dir_all(dir_name);
}

fn setup(dir_name: &str) -> Chain {
	util::init_test_logger();
	clean_output_dir(dir_name);
	global::set_mining_mode(ChainTypes::AutomatedTesting);
	let genesis_block = pow::mine_genesis_block().unwrap();
	let verifier_cache = Arc::new(RwLock::new(LruVerifierCache::new()));
	chain::Chain::init(
		dir_name.to_string(),
		Arc::new(NoopAdapter {}),
		genesis_block,
		pow::verify_size,
		verifier_cache,
		false,
		Arc::new(Mutex::new(StopState::new())),
	)
	.unwrap()
}

fn reload_chain(dir_name: &str) -> Chain {
	let verifier_cache = Arc::new(RwLock::new(LruVerifierCache::new()));
	chain::Chain::init(
		dir_name.to_string(),
		Arc::new(NoopAdapter {}),
		genesis::genesis_dev(),
		pow::verify_size,
		verifier_cache,
		false,
		Arc::new(Mutex::new(StopState::new())),
	)
	.unwrap()
}

#[test]
fn data_files() {
	let chain_dir = ".grin_df";
	//new block so chain references should be freed
	{
		let chain = setup(chain_dir);
		let keychain = ExtKeychain::from_random_seed(false).unwrap();

		for n in 1..4 {
			let prev = chain.head_header().unwrap();
			let next_header_info = consensus::next_difficulty(1, chain.difficulty_iter().unwrap());
			let pk = ExtKeychainPath::new(1, n as u32, 0, 0, 0).to_identifier();
<<<<<<< HEAD
			let reward = libtx::reward::output(&keychain, &pk, prev.height + 1, 0).unwrap();
=======
			let reward = libtx::reward::output(&keychain, &pk, 0, false).unwrap();
>>>>>>> fabff51d
			let mut b =
				core::core::Block::new(&prev, vec![], next_header_info.clone().difficulty, reward)
					.unwrap();
			b.header.timestamp = prev.timestamp + Duration::seconds(60);
			b.header.pow.secondary_scaling = next_header_info.secondary_scaling;

			chain.set_txhashset_roots(&mut b).unwrap();

			b.header.bits = 0x2100ffff;
			pow::pow_size(
				&mut b.header,
				next_header_info.difficulty,
				global::proofsize(),
				global::min_edge_bits(),
			)
			.unwrap();

			let coin_base_str = core::core::get_grin_magic_data_str(b.header.hash());
			b.aux_data.coinbase_tx = util::from_hex(coin_base_str).unwrap();
			b.aux_data.aux_header.merkle_root = b.aux_data.coinbase_tx.dhash();
			b.aux_data.aux_header.nbits = b.header.bits;

			chain
				.process_block(b.clone(), chain::Options::MINE)
				.unwrap();

			chain.validate(false).unwrap();
		}
	}
	// Now reload the chain, should have valid indices
	{
		let chain = reload_chain(chain_dir);
		chain.validate(false).unwrap();
	}
	// Cleanup chain directory
	clean_output_dir(chain_dir);
}

fn _prepare_block(kc: &ExtKeychain, prev: &BlockHeader, chain: &Chain, diff: u64) -> Block {
	let mut b = _prepare_block_nosum(kc, prev, diff, vec![]);
	chain.set_txhashset_roots(&mut b).unwrap();
	b
}

fn _prepare_block_tx(
	kc: &ExtKeychain,
	prev: &BlockHeader,
	chain: &Chain,
	diff: u64,
	txs: Vec<&Transaction>,
) -> Block {
	let mut b = _prepare_block_nosum(kc, prev, diff, txs);
	chain.set_txhashset_roots(&mut b).unwrap();
	b
}

fn _prepare_fork_block(kc: &ExtKeychain, prev: &BlockHeader, chain: &Chain, diff: u64) -> Block {
	let mut b = _prepare_block_nosum(kc, prev, diff, vec![]);
	chain.set_txhashset_roots_forked(&mut b, prev).unwrap();
	b
}

fn _prepare_fork_block_tx(
	kc: &ExtKeychain,
	prev: &BlockHeader,
	chain: &Chain,
	diff: u64,
	txs: Vec<&Transaction>,
) -> Block {
	let mut b = _prepare_block_nosum(kc, prev, diff, txs);
	chain.set_txhashset_roots_forked(&mut b, prev).unwrap();
	b
}

fn _prepare_block_nosum(
	kc: &ExtKeychain,
	prev: &BlockHeader,
	diff: u64,
	txs: Vec<&Transaction>,
) -> Block {
	let key_id = ExtKeychainPath::new(1, diff as u32, 0, 0, 0).to_identifier();

	let fees = txs.iter().map(|tx| tx.fee()).sum();
<<<<<<< HEAD
	let reward = libtx::reward::output(kc, &key_id, prev.height + 1, fees).unwrap();
=======
	let reward = libtx::reward::output(kc, &key_id, fees, false).unwrap();
>>>>>>> fabff51d
	let mut b = match core::core::Block::new(
		prev,
		txs.into_iter().cloned().collect(),
		Difficulty::from_num(diff),
		reward,
	) {
		Err(e) => panic!("{:?}", e),
		Ok(b) => b,
	};
	b.header.timestamp = prev.timestamp + Duration::seconds(60);
	b.header.pow.total_difficulty = Difficulty::from_num(diff);
	b
}<|MERGE_RESOLUTION|>--- conflicted
+++ resolved
@@ -79,11 +79,7 @@
 			let prev = chain.head_header().unwrap();
 			let next_header_info = consensus::next_difficulty(1, chain.difficulty_iter().unwrap());
 			let pk = ExtKeychainPath::new(1, n as u32, 0, 0, 0).to_identifier();
-<<<<<<< HEAD
-			let reward = libtx::reward::output(&keychain, &pk, prev.height + 1, 0).unwrap();
-=======
-			let reward = libtx::reward::output(&keychain, &pk, 0, false).unwrap();
->>>>>>> fabff51d
+			let reward = libtx::reward::output(&keychain, &pk, prev.height + 1, 0, false).unwrap();
 			let mut b =
 				core::core::Block::new(&prev, vec![], next_header_info.clone().difficulty, reward)
 					.unwrap();
@@ -167,11 +163,7 @@
 	let key_id = ExtKeychainPath::new(1, diff as u32, 0, 0, 0).to_identifier();
 
 	let fees = txs.iter().map(|tx| tx.fee()).sum();
-<<<<<<< HEAD
-	let reward = libtx::reward::output(kc, &key_id, prev.height + 1, fees).unwrap();
-=======
-	let reward = libtx::reward::output(kc, &key_id, fees, false).unwrap();
->>>>>>> fabff51d
+	let reward = libtx::reward::output(kc, &key_id, prev.height + 1, fees, false).unwrap();
 	let mut b = match core::core::Block::new(
 		prev,
 		txs.into_iter().cloned().collect(),
