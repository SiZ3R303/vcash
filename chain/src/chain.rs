--- conflicted
+++ resolved
@@ -261,36 +261,20 @@
 		Ok(())
 	}
 
-<<<<<<< HEAD
-	/// Reset sync_head to current header_head.
-	/// We do this when we first transition to header_sync to ensure we extend
-	/// the "sync" header MMR from a known consistent state and to ensure we track
-	/// the header chain correctly at the fork point.
-	pub fn reset_sync_head(&self) -> Result<Tip, Error> {
-		let batch = self.store.batch()?;
-		batch.reset_sync_head()?;
-		let head = batch.get_sync_head()?;
-		batch.commit()?;
-		Ok(head)
-	}
-
 	/// Reset header_head to the current head of the body chain.
 	pub fn reset_header_head(&self) -> Result<(), Error> {
-		{
-			let txhashset = self.txhashset.write();
-			let header_pmmr = self.header_pmmr.write();
-			let mut batch = self.store.batch()?;
-			batch.reset_header_head()?;
-			batch.reset_sync_head()?;
-			txhashset.rebuild_height_pos_index(&header_pmmr, &mut batch)?;
-			batch.commit()?;
-		}
-		self.rebuild_sync_mmr(&self.header_head()?)?;
+		self.rebuild_header_mmr(&self.head()?)?;
+		self.rebuild_sync_mmr(&self.head()?)?;
+
+		let mut batch = self.store.batch()?;
+		let txhashset = self.txhashset.write();
+		let header_pmmr = self.header_pmmr.write();
+		txhashset.rebuild_height_pos_index(&header_pmmr, &mut batch)?;
+		batch.commit()?;
+
 		Ok(())
 	}
 
-=======
->>>>>>> 928097ad
 	/// Processes a single block, then checks for orphans, processing
 	/// those as well if they're found
 	pub fn process_block(&self, b: Block, opts: Options) -> Result<Option<Tip>, Error> {
@@ -786,6 +770,19 @@
 		Ok(())
 	}
 
+	/// Rebuild the header MMR based on current header_head. jia
+	pub fn rebuild_header_mmr(&self, head: &Tip) -> Result<(), Error> {
+		let mut header_pmmr = self.header_pmmr.write();
+		let mut batch = self.store.batch()?;
+		let header = batch.get_block_header(&head.hash())?;
+		txhashset::header_extending(&mut header_pmmr, &mut batch, |extension| {
+			pipe::rewind_and_apply_header_fork(&header, extension)?;
+			Ok(())
+		})?;
+		batch.commit()?;
+		Ok(())
+	}
+
 	/// Rebuild the sync MMR based on current header_head.
 	/// We rebuild the sync MMR when first entering sync mode so ensure we
 	/// have an MMR we can safely rewind based on the headers received from a peer.
