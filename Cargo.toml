--- conflicted
+++ resolved
@@ -1,13 +1,7 @@
 [package]
-<<<<<<< HEAD
 name = "vcash"
-version = "1.1.0-beta.2"
-authors = ["Vcash Developers <mimblewimble@lists.launchpad.net>"]
-=======
-name = "grin"
 version = "2.0.0-beta.2"
 authors = ["Grin Developers <mimblewimble@lists.launchpad.net>"]
->>>>>>> 1609b041
 description = "Simple, private and scalable cryptocurrency implementation based on the MimbleWimble chain format."
 license = "Apache-2.0"
 repository = "https://github.com/mimblewimble/grin"
