--- conflicted
+++ resolved
@@ -39,15 +39,10 @@
 	K: Keychain,
 	B: ProofBuild,
 {
-<<<<<<< HEAD
 	let value = reward(height, fees);
-	let commit = keychain.commit(value, key_id)?;
-=======
-	let value = reward(fees);
-	// TODO: proper support for different switch commitment schemes
-	let switch = &SwitchCommitmentType::Regular;
+    // TODO: proper support for different switch commitment schemes
+    let switch = &SwitchCommitmentType::Regular;
 	let commit = keychain.commit(value, key_id, switch)?;
->>>>>>> 1609b041
 
 	trace!("Block reward - Pedersen Commit is: {:?}", commit,);
 
