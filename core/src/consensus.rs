--- conflicted
+++ resolved
@@ -137,12 +137,8 @@
 /// Fork every 6 months.
 pub const HARD_FORK_INTERVAL: u64 = YEAR_HEIGHT / 2;
 
-/// Floonet first hard fork height, set to happen around 2019-06-20
-pub const FLOONET_FIRST_HARD_FORK: u64 = 185_040;
-
 /// Check whether the block version is valid at a given height, implements
 /// 6 months interval scheduled hard forks for the first 2 years.
-<<<<<<< HEAD
 pub fn valid_header_version(_height: u64, version: HeaderVersion) -> bool {
 	version == HeaderVersion::default()
 	// uncomment below as we go from hard fork to hard fork
@@ -159,40 +155,6 @@
 	//	} else {
 	//		false
 	//	}
-=======
-pub fn valid_header_version(height: u64, version: HeaderVersion) -> bool {
-	let chain_type = global::CHAIN_TYPE.read().clone();
-	match chain_type {
-		global::ChainTypes::Floonet => {
-			if height < FLOONET_FIRST_HARD_FORK {
-				version == HeaderVersion::default()
-			// add branches one by one as we go from hard fork to hard fork
-			// } else if height < FLOONET_SECOND_HARD_FORK {
-			} else if height < 2 * HARD_FORK_INTERVAL {
-				version == HeaderVersion::new(2)
-			} else {
-				false
-			}
-		}
-		// everything else just like mainnet
-		_ => {
-			if height < HARD_FORK_INTERVAL {
-				version == HeaderVersion::default()
-			} else if height < 2 * HARD_FORK_INTERVAL {
-				version == HeaderVersion::new(2)
-			// uncomment branches one by one as we go from hard fork to hard fork
-			/*} else if height < 3 * HARD_FORK_INTERVAL {
-				version == HeaderVersion::new(3)
-			} else if height < 4 * HARD_FORK_INTERVAL {
-				version == HeaderVersion::new(4)
-			} else {
-				version > HeaderVersion::new(4) */
-			} else {
-				false
-			}
-		}
-	}
->>>>>>> 1609b041
 }
 
 /// Number of blocks used to calculate difficulty adjustments
@@ -212,7 +174,6 @@
 pub const AR_SCALE_DAMP_FACTOR: u64 = 13;
 
 /// Compute weight of a graph as number of siphash bits defining the graph
-<<<<<<< HEAD
 /// Must be made dependent on height to phase out smaller size over the years
 /// This can wait until end of 2019 at latest
 pub fn graph_weight(_height: u64, _edge_bits: u8) -> u64 {
@@ -226,20 +187,6 @@
 	//	}
 	//
 	//	(2 << (edge_bits - global::base_edge_bits()) as u64) * xpr_edge_bits
-=======
-/// Must be made dependent on height to phase out C31 in early 2020
-/// Later phase outs are on hold for now
-pub fn graph_weight(height: u64, edge_bits: u8) -> u64 {
-	let mut xpr_edge_bits = edge_bits as u64;
-
-	let bits_over_min = edge_bits.saturating_sub(global::min_edge_bits());
-	let expiry_height = (1 << bits_over_min) * YEAR_HEIGHT;
-	if edge_bits < 32 && height >= expiry_height {
-		xpr_edge_bits = xpr_edge_bits.saturating_sub(1 + (height - expiry_height) / WEEK_HEIGHT);
-	}
-
-	(2 << (edge_bits - global::base_edge_bits()) as u64) * xpr_edge_bits
->>>>>>> 1609b041
 }
 
 /// Minimum difficulty, enforced in diff retargetting
