// Copyright 2019 The Grin Developers
//
// Licensed under the Apache License, Version 2.0 (the "License");
// you may not use this file except in compliance with the License.
// You may obtain a copy of the License at
//
//     http://www.apache.org/licenses/LICENSE-2.0
//
// Unless required by applicable law or agreed to in writing, software
// distributed under the License is distributed on an "AS IS" BASIS,
// WITHOUT WARRANTIES OR CONDITIONS OF ANY KIND, either express or implied.
// See the License for the specific language governing permissions and
// limitations under the License.

//! Transactions

use crate::core::hash::{self, DefaultHashable, Hashed};
use crate::core::verifier_cache::VerifierCache;
use crate::core::{committed, Committed};
use crate::keychain::{self, BlindingFactor};
use crate::libtx::secp_ser;
use crate::ser::{
	self, read_multi, FixedLength, PMMRable, ProtocolVersion, Readable, Reader,
	VerifySortedAndUnique, Writeable, Writer,
};
use crate::util;
use crate::util::secp;
use crate::util::secp::constants::MAX_PROOF_SIZE;
use crate::util::secp::pedersen::{Commitment, RangeProof};
use crate::util::static_secp_instance;
use crate::util::RwLock;
use crate::{consensus, global};
use enum_primitive::FromPrimitive;
use rand::{thread_rng, Rng};
use std::cmp::Ordering;
use std::cmp::{max, min};
use std::collections::{HashMap, HashSet};
use std::sync::Arc;
use std::{error, fmt};

/// TokenKey can uniquely identify a token
#[derive(Copy, Clone, Debug, PartialEq, PartialOrd, Eq, Ord, Hash, Serialize, Deserialize)]
pub struct TokenKey(hash::Hash);

impl TokenKey {
	/// create a new token key
	pub fn new_token_key() -> TokenKey {
		let mut ret = [0u8; 32];
		let mut rng = thread_rng();
		rng.fill(&mut ret);
		TokenKey(hash::Hash::from_vec(&ret))
	}

	/// create a token key with ZERO_HASH
	pub fn new_zero_key() -> TokenKey {
		TokenKey(hash::ZERO_HASH)
	}

	/// Convert hex string back to TokenKey.
	pub fn from_hex(hex: &str) -> Result<TokenKey, Error> {
		let data = hash::Hash::from_hex(hex)?;
		Ok(TokenKey(data))
	}

	/// Convert a TokenKey to hex string format.
	pub fn to_hex(&self) -> String {
		self.0.to_hex()
	}
}

impl DefaultHashable for TokenKey {}

impl Writeable for TokenKey {
	fn write<W: Writer>(&self, writer: &mut W) -> Result<(), ser::Error> {
		self.0.write(writer)?;
		Ok(())
	}
}

impl Readable for TokenKey {
	fn read(reader: &mut dyn Reader) -> Result<TokenKey, ser::Error> {
		let data = hash::Hash::read(reader)?;
		Ok(TokenKey(data))
	}
}

impl AsRef<[u8]> for TokenKey {
	fn as_ref(&self) -> &[u8] {
		&self.0.as_ref()
	}
}

impl fmt::Display for TokenKey {
	fn fmt(&self, f: &mut fmt::Formatter<'_>) -> fmt::Result {
		fmt::Debug::fmt(self, f)
	}
}

/// Various tx kernel variants.
#[derive(Debug, Clone, Copy, PartialEq, Serialize, Deserialize)]
pub enum KernelFeatures {
	/// Plain kernel (the default for Grin txs).
	Plain {
		/// Plain kernels have fees.
		fee: u64,
	},
	/// A coinbase kernel.
	Coinbase,
	/// A kernel with an explicit lock height (and fee).
	HeightLocked {
		/// Height locked kernels have fees.
		fee: u64,
		/// Height locked kernels have lock heights.
		lock_height: u64,
	},
}

impl KernelFeatures {
	const PLAIN_U8: u8 = 0;
	const COINBASE_U8: u8 = 1;
	const HEIGHT_LOCKED_U8: u8 = 2;

	/// Underlying (u8) value representing this kernel variant.
	/// This is the first byte when we serialize/deserialize the kernel features.
	pub fn as_u8(&self) -> u8 {
		match self {
			KernelFeatures::Plain { .. } => KernelFeatures::PLAIN_U8,
			KernelFeatures::Coinbase => KernelFeatures::COINBASE_U8,
			KernelFeatures::HeightLocked { .. } => KernelFeatures::HEIGHT_LOCKED_U8,
		}
	}

	/// Conversion for backward compatibility.
	pub fn as_string(&self) -> String {
		match self {
			KernelFeatures::Plain { .. } => String::from("Plain"),
			KernelFeatures::Coinbase => String::from("Coinbase"),
			KernelFeatures::HeightLocked { .. } => String::from("HeightLocked"),
		}
	}

	/// msg = hash(features)                       for coinbase kernels
	///       hash(features || fee)                for plain kernels
	///       hash(features || fee || lock_height) for height locked kernels
	pub fn kernel_sig_msg(&self) -> Result<secp::Message, Error> {
		let x = self.as_u8();
		let hash = match self {
			KernelFeatures::Plain { fee } => (x, fee).hash(),
			KernelFeatures::Coinbase => (x).hash(),
			KernelFeatures::HeightLocked { fee, lock_height } => (x, fee, lock_height).hash(),
		};

		let msg = secp::Message::from_slice(&hash.as_bytes())?;
		Ok(msg)
	}

	/// Write tx kernel features out in v1 protocol format.
	/// Always include the fee and lock_height, writing 0 value if unused.
	fn write_v1<W: Writer>(&self, writer: &mut W) -> Result<(), ser::Error> {
		let (fee, lock_height) = match self {
			KernelFeatures::Plain { fee } => (*fee, 0),
			KernelFeatures::Coinbase => (0, 0),
			KernelFeatures::HeightLocked { fee, lock_height } => (*fee, *lock_height),
		};
		writer.write_u8(self.as_u8())?;
		writer.write_u64(fee)?;
		writer.write_u64(lock_height)?;
		Ok(())
	}

	/// Write tx kernel features out in v2 protocol format.
	/// These are variable sized based on feature variant.
	/// Only write fee out for feature variants that support it.
	/// Only write lock_height out for feature variants that support it.
	fn write_v2<W: Writer>(&self, writer: &mut W) -> Result<(), ser::Error> {
		match self {
			KernelFeatures::Plain { fee } => {
				writer.write_u8(self.as_u8())?;
				writer.write_u64(*fee)?;
			}
			KernelFeatures::Coinbase => {
				writer.write_u8(self.as_u8())?;
			}
			KernelFeatures::HeightLocked { fee, lock_height } => {
				writer.write_u8(self.as_u8())?;
				writer.write_u64(*fee)?;
				writer.write_u64(*lock_height)?;
			}
		}
		Ok(())
	}

	// Always read feature byte, 8 bytes for fee and 8 bytes for lock height.
	// Fee and lock height may be unused for some kernel variants but we need
	// to read these bytes and verify they are 0 if unused.
	fn read_v1(reader: &mut dyn Reader) -> Result<KernelFeatures, ser::Error> {
		let feature_byte = reader.read_u8()?;
		let fee = reader.read_u64()?;
		let lock_height = reader.read_u64()?;

		let features = match feature_byte {
			KernelFeatures::PLAIN_U8 => {
				if lock_height != 0 {
					return Err(ser::Error::CorruptedData);
				}
				KernelFeatures::Plain { fee }
			}
			KernelFeatures::COINBASE_U8 => {
				if fee != 0 {
					return Err(ser::Error::CorruptedData);
				}
				if lock_height != 0 {
					return Err(ser::Error::CorruptedData);
				}
				KernelFeatures::Coinbase
			}
			KernelFeatures::HEIGHT_LOCKED_U8 => KernelFeatures::HeightLocked { fee, lock_height },
			_ => {
				return Err(ser::Error::CorruptedData);
			}
		};
		Ok(features)
	}

	// V2 kernels only expect bytes specific to each variant.
	// Coinbase kernels have no associated fee and we do not serialize a fee for these.
	fn read_v2(reader: &mut dyn Reader) -> Result<KernelFeatures, ser::Error> {
		let features = match reader.read_u8()? {
			KernelFeatures::PLAIN_U8 => {
				let fee = reader.read_u64()?;
				KernelFeatures::Plain { fee }
			}
			KernelFeatures::COINBASE_U8 => KernelFeatures::Coinbase,
			KernelFeatures::HEIGHT_LOCKED_U8 => {
				let fee = reader.read_u64()?;
				let lock_height = reader.read_u64()?;
				KernelFeatures::HeightLocked { fee, lock_height }
			}
			_ => {
				return Err(ser::Error::CorruptedData);
			}
		};
		Ok(features)
	}
}

impl Writeable for KernelFeatures {
	/// Protocol version may increment rapidly for other unrelated changes.
	/// So we match on ranges here and not specific version values.
	fn write<W: Writer>(&self, writer: &mut W) -> Result<(), ser::Error> {
		// Care must be exercised when writing for hashing purposes.
		// All kernels are hashed using original v1 serialization strategy.
		if writer.serialization_mode() == ser::SerializationMode::Hash {
			return self.write_v1(writer);
		}

		match writer.protocol_version().value() {
			0..=1 => self.write_v1(writer),
			2..=ProtocolVersion::MAX => self.write_v2(writer),
		}
	}
}

impl Readable for KernelFeatures {
	fn read(reader: &mut dyn Reader) -> Result<KernelFeatures, ser::Error> {
		match reader.protocol_version().value() {
			0..=1 => KernelFeatures::read_v1(reader),
			2..=ProtocolVersion::MAX => KernelFeatures::read_v2(reader),
		}
	}
}

/// Various tx token kernel variants.
#[derive(Debug, Clone, Copy, PartialEq, Serialize, Deserialize)]
pub enum TokenKernelFeatures {
	/// token Plain kernel (the default for Grin txs).
	PlainToken,
	/// A issue token kernel.
	IssueToken,
	/// A token kernel with an explicit lock height.
	HeightLockedToken {
		/// Height locked kernels have lock heights.
		lock_height: u64,
	},
}

impl TokenKernelFeatures {
	const PLAIN_TOKEN_U8: u8 = 0;
	const ISSUE_TOKEN_U8: u8 = 1;
	const HEIGHT_LOCKED_U8: u8 = 2;

	/// Underlying (u8) value representing this kernel variant.
	/// This is the first byte when we serialize/deserialize the kernel features.
	pub fn as_u8(&self) -> u8 {
		match self {
			TokenKernelFeatures::PlainToken { .. } => TokenKernelFeatures::PLAIN_TOKEN_U8,
			TokenKernelFeatures::IssueToken => TokenKernelFeatures::ISSUE_TOKEN_U8,
			TokenKernelFeatures::HeightLockedToken { .. } => TokenKernelFeatures::HEIGHT_LOCKED_U8,
		}
	}

	/// Conversion for backward compatibility.
	pub fn as_string(&self) -> String {
		match self {
			TokenKernelFeatures::PlainToken { .. } => String::from("PlainToken"),
			TokenKernelFeatures::IssueToken => String::from("IssueToken"),
			TokenKernelFeatures::HeightLockedToken { .. } => String::from("HeightLockedToken"),
		}
	}

	/// Construct token msg from token_type and token kernel features.
	pub fn token_kernel_sig_msg(&self, token_type: TokenKey) -> Result<secp::Message, Error> {
		let x = self.as_u8();
		let hash = match self {
			TokenKernelFeatures::HeightLockedToken { lock_height } => {
				(x, token_type, lock_height).hash()
			}
			_ => (x, token_type).hash(),
		};

		let msg = secp::Message::from_slice(&hash.as_bytes())?;
		Ok(msg)
	}
}

impl Writeable for TokenKernelFeatures {
	fn write<W: Writer>(&self, writer: &mut W) -> Result<(), ser::Error> {
		match self {
			TokenKernelFeatures::HeightLockedToken { lock_height } => {
				writer.write_u8(self.as_u8())?;
				writer.write_u64(*lock_height)?;
			}
			_ => {
				writer.write_u8(self.as_u8())?;
			}
		}
		Ok(())
	}
}

impl Readable for TokenKernelFeatures {
	fn read(reader: &mut dyn Reader) -> Result<TokenKernelFeatures, ser::Error> {
		let features = match reader.read_u8()? {
			TokenKernelFeatures::PLAIN_TOKEN_U8 => TokenKernelFeatures::PlainToken,
			TokenKernelFeatures::ISSUE_TOKEN_U8 => TokenKernelFeatures::IssueToken,
			TokenKernelFeatures::HEIGHT_LOCKED_U8 => {
				let lock_height = reader.read_u64()?;
				TokenKernelFeatures::HeightLockedToken { lock_height }
			}
			_ => {
				return Err(ser::Error::CorruptedData);
			}
		};
		Ok(features)
	}
}

/// Errors thrown by Transaction validation
#[derive(Clone, Eq, Debug, PartialEq)]
pub enum Error {
	/// Underlying Secp256k1 error (signature validation or invalid public key
	/// typically)
	Secp(secp::Error),
	/// Underlying keychain related error
	Keychain(keychain::Error),
	/// The sum of output minus input commitments does not
	/// match the sum of kernel commitments
	KernelSumMismatch,
	/// Restrict tx total weight.
	TooHeavy,
	/// Error originating from an invalid lock-height
	LockHeight(u64),
	/// Range proof validation error
	RangeProof,
	/// Error originating from an invalid Merkle proof
	MerkleProof,
	/// Returns if the value hidden within the a RangeProof message isn't
	/// repeated 3 times, indicating it's incorrect
	InvalidProofMessage,
	/// Error when verifying kernel sums via committed trait.
	Committed(committed::Error),
	/// Error when sums do not verify correctly during tx aggregation.
	/// Likely a "double spend" across two unconfirmed txs.
	AggregationError,
	/// Validation error relating to cut-through (tx is spending its own
	/// output).
	CutThrough,
	/// Validation error relating to output features.
	/// It is invalid for a transaction to contain a coinbase output, for example.
	InvalidOutputFeatures,
	/// Validation error relating to kernel features.
	/// It is invalid for a transaction to contain a coinbase kernel, for example.
	InvalidKernelFeatures,
	/// Validation error relating to token kernel features.
	/// It is invalid for a token transaction to contain a coinbase kernel, for example.
	InvalidTokenKernelFeatures,
	/// Signature verification error.
	IncorrectSignature,
	/// Underlying serialization error.
	Serialization(ser::Error),
	/// TokenInput's token_type does not equal TokenOutput's token_type
	TokenTypeMismatch,
	/// Issue Token Key Repeated
	IssueTokenKeyRepeated,
	/// Issue Token tx outputs and kernel mismatch
	IssueTokenSumMismatch,
	/// Unreach Token Support Height
	UnreachTokenSupportHeight,
}

impl error::Error for Error {
	fn description(&self) -> &str {
		match *self {
			_ => "some kind of keychain error",
		}
	}
}

impl fmt::Display for Error {
	fn fmt(&self, f: &mut fmt::Formatter<'_>) -> fmt::Result {
		match *self {
			_ => write!(f, "some kind of keychain error"),
		}
	}
}

impl From<ser::Error> for Error {
	fn from(e: ser::Error) -> Error {
		Error::Serialization(e)
	}
}

impl From<secp::Error> for Error {
	fn from(e: secp::Error) -> Error {
		Error::Secp(e)
	}
}

impl From<keychain::Error> for Error {
	fn from(e: keychain::Error) -> Error {
		Error::Keychain(e)
	}
}

impl From<committed::Error> for Error {
	fn from(e: committed::Error) -> Error {
		Error::Committed(e)
	}
}

/// A proof that a transaction sums to zero. Includes both the transaction's
/// Pedersen commitment and the signature, that guarantees that the commitments
/// amount to zero.
/// The signature signs the fee and the lock_height, which are retained for
/// signature validation.
#[derive(Serialize, Deserialize, Debug, Clone)]
pub struct TxKernel {
	/// Options for a kernel's structure or use
	pub features: KernelFeatures,
	/// Remainder of the sum of all transaction commitments. If the transaction
	/// is well formed, amounts components should sum to zero and the excess
	/// is hence a valid public key (sum of the commitment public keys).
	#[serde(
		serialize_with = "secp_ser::as_hex",
		deserialize_with = "secp_ser::commitment_from_hex"
	)]
	pub excess: Commitment,
	/// The signature proving the excess is a valid public key, which signs
	/// the transaction fee.
	#[serde(with = "secp_ser::sig_serde")]
	pub excess_sig: secp::Signature,
}

impl DefaultHashable for TxKernel {}
hashable_ord!(TxKernel);

impl ::std::hash::Hash for TxKernel {
	fn hash<H: ::std::hash::Hasher>(&self, state: &mut H) {
		let mut vec = Vec::new();
		ser::serialize_default(&mut vec, &self).expect("serialization failed");
		::std::hash::Hash::hash(&vec, state);
	}
}

impl Writeable for TxKernel {
	fn write<W: Writer>(&self, writer: &mut W) -> Result<(), ser::Error> {
		self.features.write(writer)?;
		self.excess.write(writer)?;
		self.excess_sig.write(writer)?;
		Ok(())
	}
}

impl Readable for TxKernel {
	fn read(reader: &mut dyn Reader) -> Result<TxKernel, ser::Error> {
		Ok(TxKernel {
			features: KernelFeatures::read(reader)?,
			excess: Commitment::read(reader)?,
			excess_sig: secp::Signature::read(reader)?,
		})
	}
}

/// We store kernels in the kernel MMR.
/// Note: These are "variable size" to support different kernel featuere variants.
impl PMMRable for TxKernel {
	type E = Self;

	fn as_elmt(&self) -> Self::E {
		self.clone()
	}
}

/// Kernels are "variable size" but we need to implement FixedLength for legacy reasons.
/// At some point we will refactor the MMR backend so this is no longer required.
impl FixedLength for TxKernel {
	const LEN: usize = 0;
}

impl KernelFeatures {
	/// Is this a coinbase kernel?
	pub fn is_coinbase(&self) -> bool {
		match self {
			KernelFeatures::Coinbase => true,
			_ => false,
		}
	}

	/// Is this a plain kernel?
	pub fn is_plain(&self) -> bool {
		match self {
			KernelFeatures::Plain { .. } => true,
			_ => false,
		}
	}

	/// Is this a height locked kernel?
	pub fn is_height_locked(&self) -> bool {
		match self {
			KernelFeatures::HeightLocked { .. } => true,
			_ => false,
		}
	}
}

impl TxKernel {
	/// Is this a coinbase kernel?
	pub fn is_coinbase(&self) -> bool {
		self.features.is_coinbase()
	}

	/// Is this a plain kernel?
	pub fn is_plain(&self) -> bool {
		self.features.is_plain()
	}

	/// Is this a height locked kernel?
	pub fn is_height_locked(&self) -> bool {
		self.features.is_height_locked()
	}

	/// Return the excess commitment for this tx_kernel.
	pub fn excess(&self) -> Commitment {
		self.excess
	}

	/// The msg signed as part of the tx kernel.
	/// Based on kernel features and associated fields (fee and lock_height).
	pub fn msg_to_sign(&self) -> Result<secp::Message, Error> {
		let msg = self.features.kernel_sig_msg()?;
		Ok(msg)
	}

	/// Verify the transaction proof validity. Entails handling the commitment
	/// as a public key and checking the signature verifies with the fee as
	/// message.
	pub fn verify(&self) -> Result<(), Error> {
		let secp = static_secp_instance();
		let secp = secp.lock();
		let sig = &self.excess_sig;
		// Verify aggsig directly in libsecp
		let pubkey = &self.excess.to_pubkey(&secp)?;
		if !secp::aggsig::verify_single(
			&secp,
			&sig,
			&self.msg_to_sign()?,
			None,
			&pubkey,
			Some(&pubkey),
			None,
			false,
		) {
			return Err(Error::IncorrectSignature);
		}
		Ok(())
	}

	/// Batch signature verification.
	pub fn batch_sig_verify(tx_kernels: &Vec<TxKernel>) -> Result<(), Error> {
		let len = tx_kernels.len();
		let mut sigs: Vec<secp::Signature> = Vec::with_capacity(len);
		let mut pubkeys: Vec<secp::key::PublicKey> = Vec::with_capacity(len);
		let mut msgs: Vec<secp::Message> = Vec::with_capacity(len);

		let secp = static_secp_instance();
		let secp = secp.lock();

		for tx_kernel in tx_kernels {
			sigs.push(tx_kernel.excess_sig);
			pubkeys.push(tx_kernel.excess.to_pubkey(&secp)?);
			msgs.push(tx_kernel.msg_to_sign()?);
		}

		if !secp::aggsig::verify_batch(&secp, &sigs, &msgs, &pubkeys) {
			return Err(Error::IncorrectSignature);
		}

		Ok(())
	}

	/// Build an empty tx kernel with zero values.
	pub fn empty() -> TxKernel {
		TxKernel::with_features(KernelFeatures::Plain { fee: 0 })
	}

	/// Build an empty tx kernel with the provided kernel features.
	pub fn with_features(features: KernelFeatures) -> TxKernel {
		TxKernel {
			features,
			excess: Commitment::from_vec(vec![0; 33]),
			excess_sig: secp::Signature::from_raw_data(&[0; 64]).unwrap(),
		}
	}
}

/// A proof that a transaction sums to zero. Includes both the transaction's
/// Pedersen commitment and the signature, that guarantees that the commitments
/// amount to zero.
/// The signature signs the fee and the lock_height, which are retained for
/// signature validation.
#[derive(Serialize, Deserialize, Debug, Clone)]
pub struct TokenTxKernel {
	/// Options for a kernel's structure or use
	pub features: TokenKernelFeatures,
	/// Token type
	pub token_type: TokenKey,
	/// This kernel is not valid earlier than lock_height blocks
	/// The max lock_height of all *inputs* to this transaction
	#[serde(with = "secp_ser::string_or_u64")]
	pub lock_height: u64,
	/// Remainder of the sum of all transaction commitments. If the transaction
	/// is well formed, amounts components should sum to zero and the excess
	/// is hence a valid public key.
	#[serde(
		serialize_with = "secp_ser::as_hex",
		deserialize_with = "secp_ser::commitment_from_hex"
	)]
	pub excess: Commitment,
	/// The signature proving the excess is a valid public key, which signs
	/// the transaction fee.
	#[serde(with = "secp_ser::sig_serde")]
	pub excess_sig: secp::Signature,
}

impl DefaultHashable for TokenTxKernel {}
hashable_ord!(TokenTxKernel);

impl ::std::hash::Hash for TokenTxKernel {
	fn hash<H: ::std::hash::Hasher>(&self, state: &mut H) {
		let mut vec = Vec::new();
		ser::serialize_default(&mut vec, &self).expect("serialization failed");
		::std::hash::Hash::hash(&vec, state);
	}
}

impl Writeable for TokenTxKernel {
	fn write<W: Writer>(&self, writer: &mut W) -> Result<(), ser::Error> {
		self.features.write(writer)?;
		self.token_type.write(writer)?;
		writer.write_u64(self.lock_height)?;
		self.excess.write(writer)?;
		self.excess_sig.write(writer)?;
		Ok(())
	}
}

impl Readable for TokenTxKernel {
	fn read(reader: &mut dyn Reader) -> Result<TokenTxKernel, ser::Error> {
		Ok(TokenTxKernel {
			features: TokenKernelFeatures::read(reader)?,
			token_type: TokenKey::read(reader)?,
			lock_height: reader.read_u64()?,
			excess: Commitment::read(reader)?,
			excess_sig: secp::Signature::read(reader)?,
		})
	}
}

/// We store TokenTxKernel in the token kernel MMR.
impl PMMRable for TokenTxKernel {
	type E = Self;

	fn as_elmt(&self) -> Self::E {
		self.clone()
	}
}

impl FixedLength for TokenTxKernel {
	const LEN: usize = 9 // features plus lock_height
		+ 32 // token_type
		+ secp::constants::PEDERSEN_COMMITMENT_SIZE
		+ secp::constants::AGG_SIGNATURE_SIZE;
}

impl TokenKernelFeatures {
	/// Is this a issue token kernel?
	pub fn is_issue_token(&self) -> bool {
		match self {
			TokenKernelFeatures::IssueToken => true,
			_ => false,
		}
	}

	/// Is this a plain token kernel?
	pub fn is_plain_token(&self) -> bool {
		match self {
			TokenKernelFeatures::PlainToken { .. } => true,
			_ => false,
		}
	}

	/// Is this a height locked kernel?
	pub fn is_height_locked(&self) -> bool {
		match self {
			TokenKernelFeatures::HeightLockedToken { .. } => true,
			_ => false,
		}
	}
}

impl TokenTxKernel {
	/// Is this a coinbase kernel?
	pub fn is_issue_token(&self) -> bool {
		self.features.is_issue_token()
	}

	/// Is this a plain kernel?
	pub fn is_plain_token(&self) -> bool {
		self.features.is_plain_token()
	}

	/// Is this a height locked kernel?
	pub fn is_height_locked(&self) -> bool {
		self.features.is_height_locked()
	}

	/// Return the excess commitment for this tx_kernel.
	pub fn excess(&self) -> Commitment {
		self.excess
	}

	/// The msg signed as part of the tx kernel.
	/// Consists of the fee and the lock_height.
	pub fn msg_to_sign(&self) -> Result<secp::Message, Error> {
		let msg = self
			.features
			.token_kernel_sig_msg(self.token_type.clone())?;
		Ok(msg)
	}

	/// Verify the transaction proof validity. Entails handling the commitment
	/// as a public key and checking the signature verifies with the fee as
	/// message.
	pub fn verify(&self) -> Result<(), Error> {
		if !self.is_height_locked() && self.lock_height != 0 {
			return Err(Error::InvalidKernelFeatures);
		}
		let secp = static_secp_instance();
		let secp = secp.lock();
		let sig = &self.excess_sig;
		// Verify aggsig directly in libsecp
		let pubkey = &self.excess.to_pubkey(&secp)?;
		if !secp::aggsig::verify_single(
			&secp,
			&sig,
			&self.msg_to_sign()?,
			None,
			&pubkey,
			Some(&pubkey),
			None,
			false,
		) {
			return Err(Error::IncorrectSignature);
		}
		Ok(())
	}

	/// Batch signature verification.
	pub fn batch_sig_verify(tx_kernels: &Vec<TokenTxKernel>) -> Result<(), Error> {
		let len = tx_kernels.len();
		let mut sigs: Vec<secp::Signature> = Vec::with_capacity(len);
		let mut pubkeys: Vec<secp::key::PublicKey> = Vec::with_capacity(len);
		let mut msgs: Vec<secp::Message> = Vec::with_capacity(len);

		let secp = static_secp_instance();
		let secp = secp.lock();

		for tx_kernel in tx_kernels {
			sigs.push(tx_kernel.excess_sig);
			pubkeys.push(tx_kernel.excess.to_pubkey(&secp)?);
			msgs.push(tx_kernel.msg_to_sign()?);
		}

		if !secp::aggsig::verify_batch(&secp, &sigs, &msgs, &pubkeys) {
			return Err(Error::IncorrectSignature);
		}

		Ok(())
	}

	/// Build an empty tx kernel with zero values.
	pub fn empty() -> TokenTxKernel {
		TokenTxKernel {
			features: TokenKernelFeatures::IssueToken,
			token_type: TokenKey::new_zero_key(),
			lock_height: 0,
			excess: Commitment::from_vec(vec![0; 33]),
			excess_sig: secp::Signature::from_raw_data(&[0; 64]).unwrap(),
		}
	}

	/// is a TokenTxKernel for zero key
	pub fn is_empty(&self) -> bool {
		self.token_type == TokenKey::new_zero_key()
	}

	/// Builds a new tx kernel with the provided fee.
	pub fn with_token_type(self, token_type: TokenKey) -> TokenTxKernel {
		TokenTxKernel { token_type, ..self }
	}

	/// Builds a new tx token kernel with the provided lock_height.
	pub fn with_lock_height(self, lock_height: u64) -> TokenTxKernel {
		match self.features {
			TokenKernelFeatures::PlainToken | TokenKernelFeatures::HeightLockedToken { .. } => {
				let features = TokenKernelFeatures::HeightLockedToken { lock_height };
				TokenTxKernel { features, ..self }
			}
			TokenKernelFeatures::IssueToken => {
				panic!("lock_height not supported on issue token kernel")
			}
		}
	}
}

/// Enum of possible tx weight verification options -
///
/// * As "transaction" checks tx (as block) weight does not exceed max_block_weight.
/// * As "block" same as above but allow for additional coinbase reward (1 output, 1 kernel).
/// * With "no limit" to skip the weight check.
///
#[derive(Clone, Copy)]
pub enum Weighting {
	/// Tx represents a tx (max block weight, accounting for additional coinbase reward).
	AsTransaction,
	/// Tx representing a tx with artificially limited max_weight.
	/// This is used when selecting mineable txs from the pool.
	AsLimitedTransaction(usize),
	/// Tx represents a block (max block weight).
	AsBlock,
	/// No max weight limit (skip the weight check).
	NoLimit,
}

/// TransactionBody is a common abstraction for transaction and block
#[derive(Serialize, Deserialize, Debug, Clone)]
pub struct TransactionBody {
	/// List of inputs spent by the transaction.
	pub inputs: Vec<Input>,
	/// List of token inputs spent by the transaction.
	pub token_inputs: Vec<TokenInput>,
	/// List of outputs the transaction produces.
	pub outputs: Vec<Output>,
	/// List of token outputs the transaction produces.
	pub token_outputs: Vec<TokenOutput>,
	/// List of kernels that make up this transaction (usually a single kernel).
	pub kernels: Vec<TxKernel>,
	/// List of kernels that make up this transaction (usually a single kernel).
	pub token_kernels: Vec<TokenTxKernel>,
}

/// PartialEq
impl PartialEq for TransactionBody {
	fn eq(&self, l: &TransactionBody) -> bool {
		self.inputs == l.inputs
			&& self.token_inputs == l.token_inputs
			&& self.outputs == l.outputs
			&& self.token_outputs == l.token_outputs
			&& self.kernels == l.kernels
			&& self.token_kernels == l.token_kernels
	}
}

/// Implementation of Writeable for a body, defines how to
/// write the body as binary.
impl Writeable for TransactionBody {
	fn write<W: Writer>(&self, writer: &mut W) -> Result<(), ser::Error> {
		match writer.protocol_version().value() {
			0..=1 => self.write_v1(writer),
			2..=ProtocolVersion::MAX => self.write_v2(writer),
		}
	}
}

/// Implementation of Readable for a body, defines how to read a
/// body from a binary stream.
impl Readable for TransactionBody {
	fn read(reader: &mut dyn Reader) -> Result<TransactionBody, ser::Error> {
		match reader.protocol_version().value() {
			0..=1 => TransactionBody::read_v1(reader),
			2..=ProtocolVersion::MAX => TransactionBody::read_v2(reader),
		}
	}
}

impl Committed for TransactionBody {
	fn inputs_committed(&self) -> Vec<Commitment> {
		self.inputs.iter().map(|x| x.commitment()).collect()
	}

	fn outputs_committed(&self) -> Vec<Commitment> {
		self.outputs.iter().map(|x| x.commitment()).collect()
	}

	fn kernels_committed(&self) -> Vec<Commitment> {
		self.kernels.iter().map(|x| x.excess()).collect()
	}

	fn token_inputs_committed(&self) -> HashMap<TokenKey, Vec<Commitment>> {
		let mut token_inputs_map: HashMap<TokenKey, Vec<Commitment>> = HashMap::new();
		for token_input in self.token_inputs.iter() {
			let commit_vec = token_inputs_map
				.entry(token_input.token_type)
				.or_insert(vec![]);
			commit_vec.push(token_input.commit);
		}

		token_inputs_map
	}

	fn token_outputs_committed(&self) -> HashMap<TokenKey, Vec<Commitment>> {
		let mut token_outputs_map: HashMap<TokenKey, Vec<Commitment>> = HashMap::new();
		for token_output in self.token_outputs.iter() {
			if token_output.is_token() {
				let commit_vec = token_outputs_map
					.entry(token_output.token_type)
					.or_insert(vec![]);
				commit_vec.push(token_output.commit);
			}
		}

		token_outputs_map
	}

	fn token_kernels_committed(&self) -> HashMap<TokenKey, Vec<Commitment>> {
		let mut token_kernels_map: HashMap<TokenKey, Vec<Commitment>> = HashMap::new();
		for token_kernel in self.token_kernels.iter() {
			if token_kernel.is_plain_token() {
				let commit_vec = token_kernels_map
					.entry(token_kernel.token_type)
					.or_insert(vec![]);
				commit_vec.push(token_kernel.excess());
			}
		}

		token_kernels_map
	}
}

impl Default for TransactionBody {
	fn default() -> TransactionBody {
		TransactionBody::empty()
	}
}

impl TransactionBody {
	/// Creates a new empty transaction (no inputs or outputs, zero fee).
	pub fn empty() -> TransactionBody {
		TransactionBody {
			inputs: vec![],
			token_inputs: vec![],
			outputs: vec![],
			token_outputs: vec![],
			kernels: vec![],
			token_kernels: vec![],
		}
	}

	fn write_v1<W: Writer>(&self, writer: &mut W) -> Result<(), ser::Error> {
		ser_multiwrite!(
			writer,
			[write_u64, self.inputs.len() as u64],
			[write_u64, self.outputs.len() as u64],
			[write_u64, self.kernels.len() as u64]
		);

		self.inputs.write(writer)?;
		self.outputs.write(writer)?;
		self.kernels.write(writer)?;

		Ok(())
	}

	fn write_v2<W: Writer>(&self, writer: &mut W) -> Result<(), ser::Error> {
		ser_multiwrite!(
			writer,
			[write_u64, self.inputs.len() as u64],
			[write_u64, self.token_inputs.len() as u64],
			[write_u64, self.outputs.len() as u64],
			[write_u64, self.token_outputs.len() as u64],
			[write_u64, self.kernels.len() as u64],
			[write_u64, self.token_kernels.len() as u64]
		);

		self.inputs.write(writer)?;
		self.token_inputs.write(writer)?;
		self.outputs.write(writer)?;
		self.token_outputs.write(writer)?;
		self.kernels.write(writer)?;
		self.token_kernels.write(writer)?;

		Ok(())
	}

	fn read_v1(reader: &mut dyn Reader) -> Result<TransactionBody, ser::Error> {
		let (input_len, output_len, kernel_len) =
			ser_multiread!(reader, read_u64, read_u64, read_u64);

		// Quick block weight check before proceeding.
		// Note: We use weight_as_block here (inputs have weight).
		let tx_block_weight = TransactionBody::weight_as_block(
			input_len as usize,
			output_len as usize,
			kernel_len as usize,
			0,
			0,
			0,
		);

		if tx_block_weight > global::max_block_weight() {
			return Err(ser::Error::TooLargeReadErr);
		}

		let inputs = read_multi(reader, input_len)?;
		let outputs = read_multi(reader, output_len)?;
		let kernels = read_multi(reader, kernel_len)?;

		// Initialize tx body and verify everything is sorted.
		let body = TransactionBody::init(inputs, outputs, kernels, vec![], vec![], vec![], true)
			.map_err(|_| ser::Error::CorruptedData)?;

		Ok(body)
	}

	fn read_v2(reader: &mut dyn Reader) -> Result<TransactionBody, ser::Error> {
		let (
			input_len,
			token_input_len,
			output_len,
			token_output_len,
			kernel_len,
			token_kernel_len,
		) = ser_multiread!(reader, read_u64, read_u64, read_u64, read_u64, read_u64, read_u64);

		// Quick block weight check before proceeding.
		// Note: We use weight_as_block here (inputs have weight).
		let tx_block_weight = TransactionBody::weight_as_block(
			input_len as usize,
			output_len as usize,
			kernel_len as usize,
			token_input_len as usize,
			token_output_len as usize,
			token_kernel_len as usize,
		);

		if tx_block_weight > global::max_block_weight() {
			return Err(ser::Error::TooLargeReadErr);
		}

		let inputs = read_multi(reader, input_len)?;
		let token_inputs = read_multi(reader, token_input_len)?;
		let outputs = read_multi(reader, output_len)?;
		let token_outputs = read_multi(reader, token_output_len)?;
		let kernels = read_multi(reader, kernel_len)?;
		let token_kernels = read_multi(reader, token_kernel_len)?;

		// Initialize tx body and verify everything is sorted.
		let body = TransactionBody::init(
			inputs,
			outputs,
			kernels,
			token_inputs,
			token_outputs,
			token_kernels,
			true,
		)
		.map_err(|_| ser::Error::CorruptedData)?;

		Ok(body)
	}

	/// Sort the inputs|outputs|kernels.
	pub fn sort(&mut self) {
		self.inputs.sort_unstable();
		self.token_inputs.sort_unstable();
		self.outputs.sort_unstable();
		self.token_outputs.sort_unstable();
		self.kernels.sort_unstable();
		self.token_kernels.sort_unstable();
	}

	/// Creates a new transaction body initialized with
	/// the provided inputs, outputs and kernels.
	/// Guarantees inputs, outputs, kernels are sorted lexicographically.
	pub fn init(
		inputs: Vec<Input>,
		outputs: Vec<Output>,
		kernels: Vec<TxKernel>,
		token_inputs: Vec<TokenInput>,
		token_outputs: Vec<TokenOutput>,
		token_kernels: Vec<TokenTxKernel>,
		verify_sorted: bool,
	) -> Result<TransactionBody, Error> {
		let mut body = TransactionBody {
			inputs,
			token_inputs,
			outputs,
			token_outputs,
			kernels,
			token_kernels,
		};

		if verify_sorted {
			// If we are verifying sort order then verify and
			// return an error if not sorted lexicographically.
			body.verify_sorted()?;
		} else {
			// If we are not verifying sort order then sort in place and return.
			body.sort();
		}
		Ok(body)
	}

	/// Builds a new body with the provided inputs added. Existing
	/// inputs, if any, are kept intact.
	/// Sort order is maintained.
	pub fn with_input(mut self, input: Input) -> TransactionBody {
		self.inputs
			.binary_search(&input)
			.err()
			.map(|e| self.inputs.insert(e, input));
		self
	}

	/// Builds a new TransactionBody with the provided output added. Existing
	/// outputs, if any, are kept intact.
	/// Sort order is maintained.
	pub fn with_output(mut self, output: Output) -> TransactionBody {
		self.outputs
			.binary_search(&output)
			.err()
			.map(|e| self.outputs.insert(e, output));
		self
	}

	/// Builds a new body with the provided token inputs added. Existing
	/// token inputs, if any, are kept intact.
	/// Sort order is maintained.
	pub fn with_token_input(mut self, input: TokenInput) -> TransactionBody {
		self.token_inputs
			.binary_search(&input)
			.err()
			.map(|e| self.token_inputs.insert(e, input));
		self
	}

	/// Builds a new TransactionBody with the provided output added. Existing
	/// outputs, if any, are kept intact.
	/// Sort order is maintained.
	pub fn with_token_output(mut self, output: TokenOutput) -> TransactionBody {
		self.token_outputs
			.binary_search(&output)
			.err()
			.map(|e| self.token_outputs.insert(e, output));
		self
	}

	/// Builds a new TransactionBody with the provided kernel added. Existing
	/// kernels, if any, are kept intact.
	/// Sort order is maintained.
	pub fn with_kernel(mut self, kernel: TxKernel) -> TransactionBody {
		self.kernels
			.binary_search(&kernel)
			.err()
			.map(|e| self.kernels.insert(e, kernel));
		self
	}

<<<<<<< HEAD
	/// Builds a new TransactionBody replacing any existing kernels with the provided kernel.
	pub fn replace_kernel(mut self, kernel: TxKernel) -> TransactionBody {
		self.kernels.clear();
		self.kernels.push(kernel);
=======
	/// Builds a new TransactionBody with the provided token kernel added. Existing
	/// kernels, if any, are kept intact.
	/// Sort order is maintained.
	pub fn with_token_kernel(mut self, token_kernel: TokenTxKernel) -> TransactionBody {
		self.token_kernels
			.binary_search(&token_kernel)
			.err()
			.map(|e| self.token_kernels.insert(e, token_kernel));
>>>>>>> e36876a4
		self
	}

	/// Total fee for a TransactionBody is the sum of fees of all fee carrying kernels.
	pub fn fee(&self) -> u64 {
		self.kernels
			.iter()
			.filter_map(|k| match k.features {
				KernelFeatures::Coinbase => None,
				KernelFeatures::Plain { fee } | KernelFeatures::HeightLocked { fee, .. } => {
					Some(fee)
				}
			})
			.fold(0, |acc, fee| acc.saturating_add(fee))
	}

	fn overage(&self) -> i64 {
		self.fee() as i64
	}

	/// Calculate transaction weight
	pub fn body_weight(&self) -> usize {
		TransactionBody::weight(
			self.inputs.len(),
			self.outputs.len(),
			self.kernels.len(),
			self.token_inputs.len(),
			self.token_outputs.len(),
			self.token_kernels.len(),
		)
	}

	/// Calculate weight of transaction using block weighing
	pub fn body_weight_as_block(&self) -> usize {
		TransactionBody::weight_as_block(
			self.inputs.len(),
			self.outputs.len(),
			self.kernels.len(),
			self.token_inputs.len(),
			self.token_outputs.len(),
			self.token_kernels.len(),
		)
	}

	/// Calculate transaction weight from transaction details. This is non
	/// consensus critical and compared to block weight, incentivizes spending
	/// more outputs (to lower the fee).
	pub fn weight(
		input_len: usize,
		output_len: usize,
		kernel_len: usize,
		token_input_len: usize,
		token_output_len: usize,
		token_kernel_len: usize,
	) -> usize {
		let body_weight = output_len
			.saturating_mul(4)
			.saturating_add(kernel_len)
			.saturating_sub(input_len);
		let body_token_weight = token_output_len
			.saturating_mul(4)
			.saturating_add(token_kernel_len)
			.saturating_sub(token_input_len);
		max(body_weight + body_token_weight, 1)
	}

	/// Calculate transaction weight using block weighing from transaction
	/// details. Consensus critical and uses consensus weight values.
	pub fn weight_as_block(
		input_len: usize,
		output_len: usize,
		kernel_len: usize,
		token_input_len: usize,
		token_output_len: usize,
		token_kernel_len: usize,
	) -> usize {
		let weight = input_len
			.saturating_mul(consensus::BLOCK_INPUT_WEIGHT)
			.saturating_add(output_len.saturating_mul(consensus::BLOCK_OUTPUT_WEIGHT))
			.saturating_add(kernel_len.saturating_mul(consensus::BLOCK_KERNEL_WEIGHT));

		let token_weight = token_input_len
			.saturating_mul(consensus::BLOCK_INPUT_WEIGHT)
			.saturating_add(token_output_len.saturating_mul(consensus::BLOCK_OUTPUT_WEIGHT))
			.saturating_add(token_kernel_len.saturating_mul(consensus::BLOCK_KERNEL_WEIGHT));

		weight + token_weight
	}

	/// Lock height of a body is the max lock height of the kernels.
	pub fn lock_height(&self) -> u64 {
		let kernel_height = self
			.kernels
			.iter()
			.filter_map(|x| match x.features {
				KernelFeatures::HeightLocked { lock_height, .. } => Some(lock_height),
				_ => None,
			})
			.max()
			.unwrap_or(0);

		let token_kernel_height = self
			.token_kernels
			.iter()
			.map(|x| x.lock_height)
			.max()
			.unwrap_or(0);

		if kernel_height > token_kernel_height {
			kernel_height
		} else {
			token_kernel_height
		}
	}

	/// Verify the body is not too big in terms of number of inputs|outputs|kernels.
	/// Weight rules vary depending on the "weight type" (block or tx or pool).
	fn verify_weight(&self, weighting: Weighting) -> Result<(), Error> {
		// A coinbase reward is a single output and a single kernel (for now).
		// We need to account for this when verifying max tx weights.
		let coinbase_weight = consensus::BLOCK_OUTPUT_WEIGHT + consensus::BLOCK_KERNEL_WEIGHT;

		// If "tx" body then remember to reduce the max_block_weight by the weight of a kernel.
		// If "limited tx" then compare against the provided max_weight.
		// If "block" body then verify weight based on full set of inputs|outputs|kernels.
		// If "pool" body then skip weight verification (pool can be larger than single block).
		//
		// Note: Taking a max tx and building a block from it we need to allow room
		// for the additional coinbase reward (1 output + 1 kernel).
		//
		let max_weight = match weighting {
			Weighting::AsTransaction => global::max_block_weight().saturating_sub(coinbase_weight),
			Weighting::AsLimitedTransaction(max_weight) => {
				min(global::max_block_weight(), max_weight).saturating_sub(coinbase_weight)
			}
			Weighting::AsBlock => global::max_block_weight(),
			Weighting::NoLimit => {
				// We do not verify "tx as pool" weight so we are done here.
				return Ok(());
			}
		};

		if self.body_weight_as_block() > max_weight {
			return Err(Error::TooHeavy);
		}
		Ok(())
	}

	// Verify that inputs|outputs|kernels are sorted in lexicographical order
	// and that there are no duplicates (they are all unique within this transaction).
	fn verify_sorted(&self) -> Result<(), Error> {
		self.inputs.verify_sorted_and_unique()?;
		self.token_inputs.verify_sorted_and_unique()?;
		self.outputs.verify_sorted_and_unique()?;
		self.token_outputs.verify_sorted_and_unique()?;
		self.kernels.verify_sorted_and_unique()?;
		self.token_kernels.verify_sorted_and_unique()?;
		Ok(())
	}

	// Verify that no input is spending an output from the same block.
	// Assumes inputs and outputs are sorted
	fn verify_cut_through(&self) -> Result<(), Error> {
		let mut inputs = self.inputs.iter().map(|x| x.hash()).peekable();
		let mut outputs = self.outputs.iter().map(|x| x.hash()).peekable();
		while let (Some(ih), Some(oh)) = (inputs.peek(), outputs.peek()) {
			match ih.cmp(oh) {
				Ordering::Less => {
					inputs.next();
				}
				Ordering::Greater => {
					outputs.next();
				}
				Ordering::Equal => {
					return Err(Error::CutThrough);
				}
			}
		}
		Ok(())
	}

	/// Verify we have no invalid outputs or kernels in the transaction
	/// due to invalid features.
	/// Specifically, a transaction cannot contain a coinbase output or a coinbase kernel.
	pub fn verify_features(&self) -> Result<(), Error> {
		self.verify_output_features()?;
		self.verify_token_input_features()?;
		self.verify_token_output_features()?;
		self.verify_kernel_features()?;
		Ok(())
	}

	// Verify we have no outputs tagged as COINBASE.
	fn verify_output_features(&self) -> Result<(), Error> {
		if self.outputs.iter().any(|x| !x.is_plain()) {
			return Err(Error::InvalidOutputFeatures);
		}
		Ok(())
	}

	// Verify token_inputs tagged as Token.
	fn verify_token_input_features(&self) -> Result<(), Error> {
		if self
			.token_inputs
			.iter()
			.any(|x| !x.is_token() && !x.is_tokenissue())
		{
			return Err(Error::InvalidOutputFeatures);
		}
		Ok(())
	}

	// Verify we have no token_outputs tagged as Plain or COINBASE.
	fn verify_token_output_features(&self) -> Result<(), Error> {
		if self
			.token_outputs
			.iter()
			.any(|x| !x.is_token() && !x.is_tokenissue())
		{
			return Err(Error::InvalidOutputFeatures);
		}
		Ok(())
	}

	// Verify we have no kernels tagged as COINBASE.
	fn verify_kernel_features(&self) -> Result<(), Error> {
		if self.kernels.iter().any(|x| x.is_coinbase()) {
			return Err(Error::InvalidKernelFeatures);
		}
		Ok(())
	}

	/// "Lightweight" validation that we can perform quickly during read/deserialization.
	/// Subset of full validation that skips expensive verification steps, specifically -
	/// * rangeproof verification
	/// * kernel signature verification
	pub fn validate_read(&self, weighting: Weighting) -> Result<(), Error> {
		self.verify_weight(weighting)?;
		self.verify_sorted()?;
		self.verify_cut_through()?;
		Ok(())
	}

	/// Validate the issue token outputs and kernel
	pub fn validate_issue_token_output(&self) -> Result<(), Error> {
		let mut output_token_key_set: HashSet<TokenKey> = HashSet::new();
		if !self
			.token_outputs
			.iter()
			.filter(|x| x.is_tokenissue())
			.all(|x| output_token_key_set.insert(x.token_type))
		{
			return Err(Error::IssueTokenKeyRepeated);
		}

		let mut kernel_token_key_set: HashSet<TokenKey> = HashSet::new();
		if !self
			.token_kernels
			.iter()
			.filter(|x| x.is_issue_token())
			.all(|x| kernel_token_key_set.insert(x.token_type))
		{
			return Err(Error::IssueTokenKeyRepeated);
		}

		if output_token_key_set.len() != kernel_token_key_set.len() {
			return Err(Error::IssueTokenSumMismatch);
		}

		for token_type in output_token_key_set.iter() {
			if !kernel_token_key_set.contains(token_type) {
				return Err(Error::IssueTokenSumMismatch);
			}
		}

		Ok(())
	}

	/// Validate chain height reaches support_token_height
	pub fn validate_token_height(&self, height: u64) -> Result<(), Error> {
		if height < global::support_token_height() && self.token_kernels.len() > 0 {
			return Err(Error::UnreachTokenSupportHeight);
		}

		Ok(())
	}

	/// Validates all relevant parts of a transaction body. Checks the
	/// excess value against the signature as well as range proofs for each
	/// output.
	pub fn validate(
		&self,
		weighting: Weighting,
		verifier: Arc<RwLock<dyn VerifierCache>>,
	) -> Result<(), Error> {
		self.validate_read(weighting)?;

		self.validate_issue_token_output()?;

		// Find all the outputs that have not had their rangeproofs verified.
		let outputs = {
			let mut verifier = verifier.write();
			verifier.filter_rangeproof_unverified(&self.outputs)
		};

		// Now batch verify all those unverified rangeproofs
		if !outputs.is_empty() {
			let mut commits = vec![];
			let mut proofs = vec![];
			for x in &outputs {
				commits.push(x.commit);
				proofs.push(x.proof);
			}
			Output::batch_verify_proofs(&commits, &proofs)?;
		}

		// Find all the token_outputs that have not had their rangeproofs verified.
		let token_outputs = {
			let mut verifier = verifier.write();
			verifier.filter_token_rangeproof_unverified(&self.token_outputs)
		};

		// Now batch verify all those unverified rangeproofs
		if !token_outputs.is_empty() {
			let mut commits = vec![];
			let mut proofs = vec![];
			for x in &token_outputs {
				commits.push(x.commit);
				proofs.push(x.proof);
			}
			Output::batch_verify_proofs(&commits, &proofs)?;
		}

		// Find all the kernels that have not yet been verified.
		let kernels = {
			let mut verifier = verifier.write();
			verifier.filter_kernel_sig_unverified(&self.kernels)
		};

		// Verify the unverified tx kernels.
		TxKernel::batch_sig_verify(&kernels)?;

		// Find all the token kernels that have not yet been verified.
		let token_kernels = {
			let mut verifier = verifier.write();
			verifier.filter_token_kernel_sig_unverified(&self.token_kernels)
		};

		// Verify the unverified tx token kernels.
		TokenTxKernel::batch_sig_verify(&token_kernels)?;

		// Cache the successful verification results for the new outputs and kernels.
		{
			let mut verifier = verifier.write();
			verifier.add_rangeproof_verified(outputs);
			verifier.add_token_rangeproof_verified(token_outputs);
			verifier.add_kernel_sig_verified(kernels);
			verifier.add_token_kernel_sig_verified(token_kernels);
		}
		Ok(())
	}
}

/// A transaction
#[derive(Serialize, Deserialize, Debug, Clone)]
pub struct Transaction {
	/// The kernel "offset" k2
	/// excess is k1G after splitting the key k = k1 + k2
	#[serde(
		serialize_with = "secp_ser::as_hex",
		deserialize_with = "secp_ser::blind_from_hex"
	)]
	pub offset: BlindingFactor,
	/// The transaction body - inputs/outputs/kernels
	pub body: TransactionBody,
}

impl DefaultHashable for Transaction {}

/// PartialEq
impl PartialEq for Transaction {
	fn eq(&self, tx: &Transaction) -> bool {
		self.body == tx.body && self.offset == tx.offset
	}
}

impl Into<TransactionBody> for Transaction {
	fn into(self) -> TransactionBody {
		self.body
	}
}

/// Implementation of Writeable for a fully blinded transaction, defines how to
/// write the transaction as binary.
impl Writeable for Transaction {
	fn write<W: Writer>(&self, writer: &mut W) -> Result<(), ser::Error> {
		self.offset.write(writer)?;
		self.body.write(writer)?;
		Ok(())
	}
}

/// Implementation of Readable for a transaction, defines how to read a full
/// transaction from a binary stream.
impl Readable for Transaction {
	fn read(reader: &mut dyn Reader) -> Result<Transaction, ser::Error> {
		let offset = BlindingFactor::read(reader)?;
		let body = TransactionBody::read(reader)?;
		let tx = Transaction { offset, body };

		// Now "lightweight" validation of the tx.
		// Treat any validation issues as data corruption.
		// An example of this would be reading a tx
		// that exceeded the allowed number of inputs.
		tx.validate_read().map_err(|_| ser::Error::CorruptedData)?;

		Ok(tx)
	}
}

impl Committed for Transaction {
	fn inputs_committed(&self) -> Vec<Commitment> {
		self.body.inputs_committed()
	}

	fn outputs_committed(&self) -> Vec<Commitment> {
		self.body.outputs_committed()
	}

	fn kernels_committed(&self) -> Vec<Commitment> {
		self.body.kernels_committed()
	}

	fn token_inputs_committed(&self) -> HashMap<TokenKey, Vec<Commitment>> {
		self.body.token_inputs_committed()
	}

	fn token_outputs_committed(&self) -> HashMap<TokenKey, Vec<Commitment>> {
		self.body.token_outputs_committed()
	}

	fn token_kernels_committed(&self) -> HashMap<TokenKey, Vec<Commitment>> {
		self.body.token_kernels_committed()
	}
}

impl Default for Transaction {
	fn default() -> Transaction {
		Transaction::empty()
	}
}

impl Transaction {
	/// Creates a new empty transaction (no inputs or outputs, zero fee).
	pub fn empty() -> Transaction {
		Transaction {
			offset: BlindingFactor::zero(),
			body: Default::default(),
		}
	}

	/// Creates a new transaction initialized with
	/// the provided inputs, outputs, kernels
	pub fn new(
		inputs: Vec<Input>,
		outputs: Vec<Output>,
		token_inputs: Vec<TokenInput>,
		token_outputs: Vec<TokenOutput>,
		kernels: Vec<TxKernel>,
		token_kernels: Vec<TokenTxKernel>,
	) -> Transaction {
		let offset = BlindingFactor::zero();

		// Initialize a new tx body and sort everything.
		let body = TransactionBody::init(
			inputs,
			outputs,
			kernels,
			token_inputs,
			token_outputs,
			token_kernels,
			false,
		)
		.expect("sorting, not verifying");

		Transaction { offset, body }
	}

	/// Creates a new transaction using this transaction as a template
	/// and with the specified offset.
	pub fn with_offset(self, offset: BlindingFactor) -> Transaction {
		Transaction { offset, ..self }
	}

	/// Builds a new transaction with the provided inputs added. Existing
	/// inputs, if any, are kept intact.
	/// Sort order is maintained.
	pub fn with_input(self, input: Input) -> Transaction {
		Transaction {
			body: self.body.with_input(input),
			..self
		}
	}

	/// Builds a new transaction with the provided output added. Existing
	/// outputs, if any, are kept intact.
	/// Sort order is maintained.
	pub fn with_output(self, output: Output) -> Transaction {
		Transaction {
			body: self.body.with_output(output),
			..self
		}
	}

<<<<<<< HEAD
	/// Builds a new transaction with the provided kernel added. Existing
	/// kernels, if any, are kept intact.
=======
	/// Builds a new transaction with the provided token inputs added. Existing
	/// token inputs, if any, are kept intact.
	/// Sort order is maintained.
	pub fn with_token_input(self, input: TokenInput) -> Transaction {
		Transaction {
			body: self.body.with_token_input(input),
			..self
		}
	}

	/// Builds a new transaction with the provided token output added. Existing
	/// outputs, if any, are kept intact.
	/// Sort order is maintained.
	pub fn with_token_output(self, output: TokenOutput) -> Transaction {
		Transaction {
			body: self.body.with_token_output(output),
			..self
		}
	}

	/// Builds a new transaction with the provided output added. Existing
	/// outputs, if any, are kept intact.
>>>>>>> e36876a4
	/// Sort order is maintained.
	pub fn with_kernel(self, kernel: TxKernel) -> Transaction {
		Transaction {
			body: self.body.with_kernel(kernel),
			..self
		}
	}

<<<<<<< HEAD
	/// Builds a new transaction replacing any existing kernels with the provided kernel.
	pub fn replace_kernel(self, kernel: TxKernel) -> Transaction {
		Transaction {
			body: self.body.replace_kernel(kernel),
=======
	/// Builds a new transaction with the provided output added. Existing
	/// outputs, if any, are kept intact.
	/// Sort order is maintained.
	pub fn with_token_kernel(self, token_kernel: TokenTxKernel) -> Transaction {
		Transaction {
			body: self.body.with_token_kernel(token_kernel),
>>>>>>> e36876a4
			..self
		}
	}

	/// Get inputs
	pub fn inputs(&self) -> &Vec<Input> {
		&self.body.inputs
	}

	/// Get inputs mutable
	pub fn inputs_mut(&mut self) -> &mut Vec<Input> {
		&mut self.body.inputs
	}

	/// Get outputs
	pub fn outputs(&self) -> &Vec<Output> {
		&self.body.outputs
	}

	/// Get outputs mutable
	pub fn outputs_mut(&mut self) -> &mut Vec<Output> {
		&mut self.body.outputs
	}

	/// Get inputs
	pub fn token_inputs(&self) -> &Vec<TokenInput> {
		&self.body.token_inputs
	}

	/// Get inputs mutable
	pub fn token_inputs_mut(&mut self) -> &mut Vec<TokenInput> {
		&mut self.body.token_inputs
	}

	/// Get outputs
	pub fn token_outputs(&self) -> &Vec<TokenOutput> {
		&self.body.token_outputs
	}

	/// Get outputs mutable
	pub fn token_outputs_mut(&mut self) -> &mut Vec<TokenOutput> {
		&mut self.body.token_outputs
	}

	/// Get kernels
	pub fn kernels(&self) -> &Vec<TxKernel> {
		&self.body.kernels
	}

	/// Get kernels mut
	pub fn kernels_mut(&mut self) -> &mut Vec<TxKernel> {
		&mut self.body.kernels
	}

	/// Get token kernels
	pub fn token_kernels(&self) -> &Vec<TokenTxKernel> {
		&self.body.token_kernels
	}

	/// Get token kernels mut
	pub fn token_kernels_mut(&mut self) -> &mut Vec<TokenTxKernel> {
		&mut self.body.token_kernels
	}

	/// Total fee for a transaction is the sum of fees of all kernels.
	pub fn fee(&self) -> u64 {
		self.body.fee()
	}

	/// Total overage across all kernels.
	pub fn overage(&self) -> i64 {
		self.body.overage()
	}

	/// Lock height of a transaction is the max lock height of the kernels.
	pub fn lock_height(&self) -> u64 {
		self.body.lock_height()
	}

	/// "Lightweight" validation that we can perform quickly during read/deserialization.
	/// Subset of full validation that skips expensive verification steps, specifically -
	/// * rangeproof verification (on the body)
	/// * kernel signature verification (on the body)
	/// * kernel sum verification
	pub fn validate_read(&self) -> Result<(), Error> {
		self.body.validate_read(Weighting::AsTransaction)?;
		self.body.verify_features()?;
		Ok(())
	}

	/// Validate chain height reaches support_token_height
	pub fn validate_token_height(&self, height: u64) -> Result<(), Error> {
		self.body.validate_token_height(height)
	}

	/// Validates all relevant parts of a fully built transaction. Checks the
	/// excess value against the signature as well as range proofs for each
	/// output.
	pub fn validate(
		&self,
		weighting: Weighting,
		verifier: Arc<RwLock<dyn VerifierCache>>,
	) -> Result<(), Error> {
		self.body.validate(weighting, verifier)?;
		self.body.verify_features()?;
		self.verify_kernel_sums(self.overage(), self.offset.clone())?;
		self.verify_token_kernel_sum()?;
		Ok(())
	}

	/// Can be used to compare txs by their fee/weight ratio.
	/// Don't use these values for anything else though due to precision multiplier.
	pub fn fee_to_weight(&self) -> u64 {
		self.fee() * 1_000 / self.tx_weight() as u64
	}

	/// Calculate transaction weight
	pub fn tx_weight(&self) -> usize {
		self.body.body_weight()
	}

	/// Calculate transaction weight as a block
	pub fn tx_weight_as_block(&self) -> usize {
		self.body.body_weight_as_block()
	}

	/// Calculate transaction weight from transaction details
	pub fn weight(
		input_len: usize,
		output_len: usize,
		kernel_len: usize,
		token_input_len: usize,
		token_output_len: usize,
		token_kernel_len: usize,
	) -> usize {
		TransactionBody::weight(
			input_len,
			output_len,
			kernel_len,
			token_input_len,
			token_output_len,
			token_kernel_len,
		)
	}
}

/// Matches any output with a potential spending input, eliminating them
/// from the Vec. Provides a simple way to cut-through a block or aggregated
/// transaction. The elimination is stable with respect to the order of inputs
/// and outputs.
pub fn cut_through(
	inputs: &mut Vec<Input>,
	outputs: &mut Vec<Output>,
	token_inputs: &mut Vec<TokenInput>,
	token_outputs: &mut Vec<TokenOutput>,
) -> Result<(), Error> {
	// assemble output commitments set, checking they're all unique
	outputs.sort_unstable();
	if outputs.windows(2).any(|pair| pair[0] == pair[1]) {
		return Err(Error::AggregationError);
	}
	inputs.sort_unstable();
	let mut inputs_idx = 0;
	let mut outputs_idx = 0;
	let mut ncut = 0;
	while inputs_idx < inputs.len() && outputs_idx < outputs.len() {
		match inputs[inputs_idx].hash().cmp(&outputs[outputs_idx].hash()) {
			Ordering::Less => {
				inputs[inputs_idx - ncut] = inputs[inputs_idx];
				inputs_idx += 1;
			}
			Ordering::Greater => {
				outputs[outputs_idx - ncut] = outputs[outputs_idx];
				outputs_idx += 1;
			}
			Ordering::Equal => {
				inputs_idx += 1;
				outputs_idx += 1;
				ncut += 1;
			}
		}
	}
	// Cut elements that have already been copied
	outputs.drain(outputs_idx - ncut..outputs_idx);
	inputs.drain(inputs_idx - ncut..inputs_idx);

	token_outputs.sort_unstable();
	if token_outputs.windows(2).any(|pair| pair[0] == pair[1]) {
		return Err(Error::AggregationError);
	}
	token_inputs.sort_unstable();
	let mut inputs_idx = 0;
	let mut outputs_idx = 0;
	let mut ncut = 0;
	while inputs_idx < token_inputs.len() && outputs_idx < token_outputs.len() {
		let token_input = token_inputs[inputs_idx];
		let token_output = token_outputs[outputs_idx];
		match token_input.hash().cmp(&token_output.hash()) {
			Ordering::Less => {
				token_inputs[inputs_idx - ncut] = token_input;
				inputs_idx += 1;
			}
			Ordering::Greater => {
				token_outputs[outputs_idx - ncut] = token_output;
				outputs_idx += 1;
			}
			Ordering::Equal => {
				inputs_idx += 1;
				outputs_idx += 1;
				ncut += 1;
				if token_input.token_type != token_output.token_type {
					return Err(Error::TokenTypeMismatch);
				}
			}
		}
	}
	// Cut elements that have already been copied
	token_outputs.drain(outputs_idx - ncut..outputs_idx);
	token_inputs.drain(inputs_idx - ncut..inputs_idx);

	Ok(())
}

/// Aggregate a vec of txs into a multi-kernel tx with cut_through.
pub fn aggregate(mut txs: Vec<Transaction>) -> Result<Transaction, Error> {
	// convenience short-circuiting
	if txs.is_empty() {
		return Ok(Transaction::empty());
	} else if txs.len() == 1 {
		return Ok(txs.pop().unwrap());
	}
	let mut n_inputs = 0;
	let mut n_outputs = 0;
	let mut n_kernels = 0;
	let mut n_token_inputs = 0;
	let mut n_token_outputs = 0;
	let mut n_token_kernels = 0;
	for tx in txs.iter() {
		n_inputs += tx.body.inputs.len();
		n_outputs += tx.body.outputs.len();
		n_kernels += tx.body.kernels.len();
		n_token_inputs += tx.body.token_inputs.len();
		n_token_outputs += tx.body.token_outputs.len();
		n_token_kernels += tx.body.token_kernels.len();
	}

	let mut inputs: Vec<Input> = Vec::with_capacity(n_inputs);
	let mut outputs: Vec<Output> = Vec::with_capacity(n_outputs);
	let mut kernels: Vec<TxKernel> = Vec::with_capacity(n_kernels);
	let mut token_inputs: Vec<TokenInput> = Vec::with_capacity(n_token_inputs);
	let mut token_outputs: Vec<TokenOutput> = Vec::with_capacity(n_token_outputs);
	let mut token_kernels: Vec<TokenTxKernel> = Vec::with_capacity(n_token_kernels);

	// we will sum these together at the end to give us the overall offset for the
	// transaction
	let mut kernel_offsets: Vec<BlindingFactor> = Vec::with_capacity(txs.len());
	for mut tx in txs {
		// we will sum these later to give a single aggregate offset
		kernel_offsets.push(tx.offset);

		inputs.append(&mut tx.body.inputs);
		outputs.append(&mut tx.body.outputs);
		kernels.append(&mut tx.body.kernels);
		token_inputs.append(&mut tx.body.token_inputs);
		token_outputs.append(&mut tx.body.token_outputs);
		token_kernels.append(&mut tx.body.token_kernels);
	}

	// Sort inputs and outputs during cut_through.
	cut_through(
		&mut inputs,
		&mut outputs,
		&mut token_inputs,
		&mut token_outputs,
	)?;

	// Now sort kernels.
	kernels.sort_unstable();
	token_kernels.sort_unstable();

	// now sum the kernel_offsets up to give us an aggregate offset for the
	// transaction
	let total_kernel_offset = committed::sum_kernel_offsets(kernel_offsets, vec![])?;

	// build a new aggregate tx from the following -
	//   * cut-through inputs
	//   * cut-through outputs
	//   * full set of tx kernels
	//   * sum of all kernel offsets
	let tx = Transaction::new(
		inputs,
		outputs,
		token_inputs,
		token_outputs,
		kernels,
		token_kernels,
	)
	.with_offset(total_kernel_offset);

	Ok(tx)
}

/// Attempt to deaggregate a multi-kernel transaction based on multiple
/// transactions
pub fn deaggregate(mk_tx: Transaction, txs: Vec<Transaction>) -> Result<Transaction, Error> {
	let mut inputs: Vec<Input> = vec![];
	let mut outputs: Vec<Output> = vec![];
	let mut kernels: Vec<TxKernel> = vec![];
	let mut token_inputs: Vec<TokenInput> = vec![];
	let mut token_outputs: Vec<TokenOutput> = vec![];
	let mut token_kernels: Vec<TokenTxKernel> = vec![];

	// we will subtract these at the end to give us the overall offset for the
	// transaction
	let mut kernel_offsets = vec![];

	let tx = aggregate(txs)?;

	for mk_input in mk_tx.body.inputs {
		if !tx.body.inputs.contains(&mk_input) && !inputs.contains(&mk_input) {
			inputs.push(mk_input);
		}
	}
	for mk_output in mk_tx.body.outputs {
		if !tx.body.outputs.contains(&mk_output) && !outputs.contains(&mk_output) {
			outputs.push(mk_output);
		}
	}
	for mk_kernel in mk_tx.body.kernels {
		if !tx.body.kernels.contains(&mk_kernel) && !kernels.contains(&mk_kernel) {
			kernels.push(mk_kernel);
		}
	}
	for mk_token_input in mk_tx.body.token_inputs {
		if !tx.body.token_inputs.contains(&mk_token_input)
			&& !token_inputs.contains(&mk_token_input)
		{
			token_inputs.push(mk_token_input);
		}
	}
	for mk_token_output in mk_tx.body.token_outputs {
		if !tx.body.token_outputs.contains(&mk_token_output)
			&& !token_outputs.contains(&mk_token_output)
		{
			token_outputs.push(mk_token_output);
		}
	}
	for mk_token_kernel in mk_tx.body.token_kernels {
		if !tx.body.token_kernels.contains(&mk_token_kernel)
			&& !token_kernels.contains(&mk_token_kernel)
		{
			token_kernels.push(mk_token_kernel);
		}
	}

	kernel_offsets.push(tx.offset);

	// now compute the total kernel offset
	let total_kernel_offset = {
		let secp = static_secp_instance();
		let secp = secp.lock();
		let positive_key = vec![mk_tx.offset]
			.into_iter()
			.filter(|x| *x != BlindingFactor::zero())
			.filter_map(|x| x.secret_key(&secp).ok())
			.collect::<Vec<_>>();
		let negative_keys = kernel_offsets
			.into_iter()
			.filter(|x| *x != BlindingFactor::zero())
			.filter_map(|x| x.secret_key(&secp).ok())
			.collect::<Vec<_>>();

		if positive_key.is_empty() && negative_keys.is_empty() {
			BlindingFactor::zero()
		} else {
			let sum = secp.blind_sum(positive_key, negative_keys)?;
			BlindingFactor::from_secret_key(sum)
		}
	};

	// Sorting them lexicographically
	inputs.sort_unstable();
	outputs.sort_unstable();
	kernels.sort_unstable();
	token_inputs.sort_unstable();
	token_outputs.sort_unstable();
	token_kernels.sort_unstable();

	// Build a new tx from the above data.
	let tx = Transaction::new(
		inputs,
		outputs,
		token_inputs,
		token_outputs,
		kernels,
		token_kernels,
	)
	.with_offset(total_kernel_offset);
	Ok(tx)
}

/// A transaction input.
///
/// Primarily a reference to an output being spent by the transaction.
#[derive(Serialize, Deserialize, Debug, Clone, Copy)]
pub struct Input {
	/// The features of the output being spent.
	/// We will check maturity for coinbase output.
	pub features: OutputFeatures,
	/// The commit referencing the output being spent.
	#[serde(
		serialize_with = "secp_ser::as_hex",
		deserialize_with = "secp_ser::commitment_from_hex"
	)]
	pub commit: Commitment,
}

impl DefaultHashable for Input {}
hashable_ord!(Input);

impl ::std::hash::Hash for Input {
	fn hash<H: ::std::hash::Hasher>(&self, state: &mut H) {
		let mut vec = Vec::new();
		ser::serialize_default(&mut vec, &self).expect("serialization failed");
		::std::hash::Hash::hash(&vec, state);
	}
}

/// Implementation of Writeable for a transaction Input, defines how to write
/// an Input as binary.
impl Writeable for Input {
	fn write<W: Writer>(&self, writer: &mut W) -> Result<(), ser::Error> {
		self.features.write(writer)?;
		self.commit.write(writer)?;
		Ok(())
	}
}

/// Implementation of Readable for a transaction Input, defines how to read
/// an Input from a binary stream.
impl Readable for Input {
	fn read(reader: &mut dyn Reader) -> Result<Input, ser::Error> {
		let features = OutputFeatures::read(reader)?;
		let commit = Commitment::read(reader)?;
		Ok(Input::new(features, commit))
	}
}

/// The input for a transaction, which spends a pre-existing unspent output.
/// The input commitment is a reproduction of the commitment of the output
/// being spent. Input must also provide the original output features and the
/// hash of the block the output originated from.
impl Input {
	/// Build a new input from the data required to identify and verify an
	/// output being spent.
	pub fn new(features: OutputFeatures, commit: Commitment) -> Input {
		Input { features, commit }
	}

	/// The input commitment which _partially_ identifies the output being
	/// spent. In the presence of a fork we need additional info to uniquely
	/// identify the output. Specifically the block hash (to correctly
	/// calculate lock_height for coinbase outputs).
	pub fn commitment(&self) -> Commitment {
		self.commit
	}

	/// Is this a coinbase input?
	pub fn is_coinbase(&self) -> bool {
		self.features.is_coinbase()
	}

	/// Is this a plain input?
	pub fn is_plain(&self) -> bool {
		self.features.is_plain()
	}
}

/// A transaction tokeninput.
///
/// Primarily a reference to an output being spent by the transaction.
#[derive(Serialize, Deserialize, Debug, Clone, Copy)]
pub struct TokenInput {
	/// The features of the output being spent.
	/// We will check maturity for coinbase output.
	pub features: OutputFeatures,
	/// Token type
	pub token_type: TokenKey,
	/// The commit referencing the output being spent.
	#[serde(
		serialize_with = "secp_ser::as_hex",
		deserialize_with = "secp_ser::commitment_from_hex"
	)]
	pub commit: Commitment,
}

impl DefaultHashable for TokenInput {}
hashable_ord!(TokenInput);

impl ::std::hash::Hash for TokenInput {
	fn hash<H: ::std::hash::Hasher>(&self, state: &mut H) {
		let mut vec = Vec::new();
		ser::serialize_default(&mut vec, &self).expect("serialization failed");
		::std::hash::Hash::hash(&vec, state);
	}
}

/// Implementation of Writeable for a transaction Input, defines how to write
/// an Input as binary.
impl Writeable for TokenInput {
	fn write<W: Writer>(&self, writer: &mut W) -> Result<(), ser::Error> {
		self.features.write(writer)?;
		self.token_type.write(writer)?;
		self.commit.write(writer)?;
		Ok(())
	}
}

/// Implementation of Readable for a transaction Input, defines how to read
/// an Input from a binary stream.
impl Readable for TokenInput {
	fn read(reader: &mut dyn Reader) -> Result<TokenInput, ser::Error> {
		let features = OutputFeatures::read(reader)?;
		let token_type = TokenKey::read(reader)?;
		let commit = Commitment::read(reader)?;
		Ok(TokenInput::new(features, token_type, commit))
	}
}

/// The input for a transaction, which spends a pre-existing unspent output.
/// The input commitment is a reproduction of the commitment of the output
/// being spent. Input must also provide the original output features and the
/// hash of the block the output originated from.
impl TokenInput {
	/// Build a new input from the data required to identify and verify an
	/// output being spent.
	pub fn new(features: OutputFeatures, token_type: TokenKey, commit: Commitment) -> TokenInput {
		TokenInput {
			features,
			token_type,
			commit,
		}
	}

	/// The input commitment which _partially_ identifies the output being
	/// spent. In the presence of a fork we need additional info to uniquely
	/// identify the output. Specifically the block hash (to correctly
	/// calculate lock_height for coinbase outputs).
	pub fn commitment(&self) -> Commitment {
		self.commit
	}

	/// The input token key
	pub fn token_type(&self) -> TokenKey {
		self.token_type
	}

	/// Is this a token issue?
	pub fn is_tokenissue(&self) -> bool {
		self.features.is_tokenissue()
	}

	/// Is this a plain token tx?
	pub fn is_token(&self) -> bool {
		self.features.is_token()
	}
}

// Enum of various supported kernel "features".
enum_from_primitive! {
	/// Various flavors of tx kernel.
	#[derive(Debug, Clone, Copy, PartialEq, Serialize, Deserialize)]
	#[repr(u8)]
	pub enum OutputFeatures {
		/// Plain output (the default for Grin txs).
		Plain = 0,
		/// A coinbase output.
		Coinbase = 1,
		/// A Token issue output
		TokenIssue = 98,
		/// common token output
		Token = 99,
	}
}

impl Writeable for OutputFeatures {
	fn write<W: Writer>(&self, writer: &mut W) -> Result<(), ser::Error> {
		writer.write_u8(*self as u8)?;
		Ok(())
	}
}

impl Readable for OutputFeatures {
	fn read(reader: &mut dyn Reader) -> Result<OutputFeatures, ser::Error> {
		let features =
			OutputFeatures::from_u8(reader.read_u8()?).ok_or(ser::Error::CorruptedData)?;
		Ok(features)
	}
}

/// Output for a transaction, defining the new ownership of coins that are being
/// transferred. The commitment is a blinded value for the output while the
/// range proof guarantees the commitment includes a positive value without
/// overflow and the ownership of the private key.
#[derive(Debug, Copy, Clone, Serialize, Deserialize)]
pub struct Output {
	/// Options for an output's structure or use
	pub features: OutputFeatures,
	/// The homomorphic commitment representing the output amount
	#[serde(
		serialize_with = "secp_ser::as_hex",
		deserialize_with = "secp_ser::commitment_from_hex"
	)]
	pub commit: Commitment,
	/// A proof that the commitment is in the right range
	#[serde(
		serialize_with = "secp_ser::as_hex",
		deserialize_with = "secp_ser::rangeproof_from_hex"
	)]
	pub proof: RangeProof,
}

impl DefaultHashable for Output {}
hashable_ord!(Output);

impl ::std::hash::Hash for Output {
	fn hash<H: ::std::hash::Hasher>(&self, state: &mut H) {
		let mut vec = Vec::new();
		ser::serialize_default(&mut vec, &self).expect("serialization failed");
		::std::hash::Hash::hash(&vec, state);
	}
}

/// Implementation of Writeable for a transaction Output, defines how to write
/// an Output as binary.
impl Writeable for Output {
	fn write<W: Writer>(&self, writer: &mut W) -> Result<(), ser::Error> {
		self.features.write(writer)?;
		self.commit.write(writer)?;
		// The hash of an output doesn't include the range proof, which
		// is committed to separately
		if writer.serialization_mode() != ser::SerializationMode::Hash {
			writer.write_bytes(&self.proof)?
		}
		Ok(())
	}
}

/// Implementation of Readable for a transaction Output, defines how to read
/// an Output from a binary stream.
impl Readable for Output {
	fn read(reader: &mut dyn Reader) -> Result<Output, ser::Error> {
		Ok(Output {
			features: OutputFeatures::read(reader)?,
			commit: Commitment::read(reader)?,
			proof: RangeProof::read(reader)?,
		})
	}
}

/// We can build an Output MMR but store instances of OutputIdentifier in the MMR data file.
impl PMMRable for Output {
	type E = OutputIdentifier;

	fn as_elmt(&self) -> OutputIdentifier {
		OutputIdentifier::from_output(self)
	}
}

/// Output for a token transaction
#[derive(Debug, Copy, Clone, Serialize, Deserialize)]
pub struct TokenOutput {
	/// Options for an output's structure or use
	pub features: OutputFeatures,
	/// Token type
	pub token_type: TokenKey,
	/// The homomorphic commitment representing the output amount
	#[serde(
		serialize_with = "secp_ser::as_hex",
		deserialize_with = "secp_ser::commitment_from_hex"
	)]
	pub commit: Commitment,
	/// A proof that the commitment is in the right range
	#[serde(
		serialize_with = "secp_ser::as_hex",
		deserialize_with = "secp_ser::rangeproof_from_hex"
	)]
	pub proof: RangeProof,
}

impl DefaultHashable for TokenOutput {}
hashable_ord!(TokenOutput);

impl ::std::hash::Hash for TokenOutput {
	fn hash<H: ::std::hash::Hasher>(&self, state: &mut H) {
		let mut vec = Vec::new();
		ser::serialize_default(&mut vec, &self).expect("serialization failed");
		::std::hash::Hash::hash(&vec, state);
	}
}

/// Implementation of Writeable for a transaction TokenOutput, defines how to write
/// an TokenOutput as binary.
impl Writeable for TokenOutput {
	fn write<W: Writer>(&self, writer: &mut W) -> Result<(), ser::Error> {
		self.features.write(writer)?;
		self.token_type.write(writer)?;
		self.commit.write(writer)?;
		// The hash of an output doesn't include the range proof, which
		// is committed to separately
		if writer.serialization_mode() != ser::SerializationMode::Hash {
			writer.write_bytes(&self.proof)?
		}
		Ok(())
	}
}

/// Implementation of Readable for a transaction TokenOutput, defines how to read
/// an TokenOutput from a binary stream.
impl Readable for TokenOutput {
	fn read(reader: &mut dyn Reader) -> Result<TokenOutput, ser::Error> {
		Ok(TokenOutput {
			features: OutputFeatures::read(reader)?,
			token_type: TokenKey::read(reader)?,
			commit: Commitment::read(reader)?,
			proof: RangeProof::read(reader)?,
		})
	}
}

/// We can build an TokenOutput MMR but store instances of TokenOutputIdentifier in the MMR data file.
impl PMMRable for TokenOutput {
	type E = TokenOutputIdentifier;

	fn as_elmt(&self) -> TokenOutputIdentifier {
		TokenOutputIdentifier::from_output(self)
	}
}

impl OutputFeatures {
	/// Is this a coinbase output?
	pub fn is_coinbase(&self) -> bool {
		*self == OutputFeatures::Coinbase
	}

	/// Is this a plain output?
	pub fn is_plain(&self) -> bool {
		*self == OutputFeatures::Plain
	}

	/// Is this a token issue output?
	pub fn is_tokenissue(&self) -> bool {
		*self == OutputFeatures::TokenIssue
	}

	/// Is this a token output?
	pub fn is_token(&self) -> bool {
		*self == OutputFeatures::Token
	}
}

impl Output {
	/// Commitment for the output
	pub fn commitment(&self) -> Commitment {
		self.commit
	}

	/// Is this a coinbase kernel?
	pub fn is_coinbase(&self) -> bool {
		self.features.is_coinbase()
	}

	/// Is this a plain kernel?
	pub fn is_plain(&self) -> bool {
		self.features.is_plain()
	}

	/// Range proof for the output
	pub fn proof(&self) -> RangeProof {
		self.proof
	}

	/// Validates the range proof using the commitment
	pub fn verify_proof(&self) -> Result<(), Error> {
		let secp = static_secp_instance();
		secp.lock()
			.verify_bullet_proof(self.commit, self.proof, None)?;
		Ok(())
	}

	/// Batch validates the range proofs using the commitments
	pub fn batch_verify_proofs(
		commits: &Vec<Commitment>,
		proofs: &Vec<RangeProof>,
	) -> Result<(), Error> {
		let secp = static_secp_instance();
		secp.lock()
			.verify_bullet_proof_multi(commits.clone(), proofs.clone(), None)?;
		Ok(())
	}
}

impl TokenOutput {
	/// Commitment for the output
	pub fn commitment(&self) -> Commitment {
		self.commit
	}

	/// the output token key
	pub fn token_type(&self) -> TokenKey {
		self.token_type
	}

	/// Is this a coinbase kernel?
	pub fn is_tokenissue(&self) -> bool {
		self.features.is_tokenissue()
	}

	/// Is this a plain kernel?
	pub fn is_token(&self) -> bool {
		self.features.is_token()
	}

	/// Range proof for the output
	pub fn proof(&self) -> RangeProof {
		self.proof
	}

	/// Validates the range proof using the commitment
	pub fn verify_proof(&self) -> Result<(), Error> {
		let secp = static_secp_instance();
		secp.lock()
			.verify_bullet_proof(self.commit, self.proof, None)?;
		Ok(())
	}
}

/// An output_identifier can be build from either an input _or_ an output and
/// contains everything we need to uniquely identify an output being spent.
/// Needed because it is not sufficient to pass a commitment around.
#[derive(Serialize, Deserialize, Debug, Clone, PartialEq)]
pub struct OutputIdentifier {
	/// Output features (coinbase vs. regular transaction output)
	/// We need to include this when hashing to ensure coinbase maturity can be
	/// enforced.
	pub features: OutputFeatures,
	/// Output commitment
	pub commit: Commitment,
}

impl DefaultHashable for OutputIdentifier {}

impl OutputIdentifier {
	/// Build a new output_identifier.
	pub fn new(features: OutputFeatures, commit: &Commitment) -> OutputIdentifier {
		OutputIdentifier {
			features,
			commit: *commit,
		}
	}

	/// Our commitment.
	pub fn commitment(&self) -> Commitment {
		self.commit
	}

	/// Build an output_identifier from an existing output.
	pub fn from_output(output: &Output) -> OutputIdentifier {
		OutputIdentifier {
			features: output.features,
			commit: output.commit,
		}
	}

	/// Converts this identifier to a full output, provided a RangeProof
	pub fn into_output(self, proof: RangeProof) -> Output {
		Output {
			proof,
			features: self.features,
			commit: self.commit,
		}
	}

	/// Build an output_identifier from an existing input.
	pub fn from_input(input: &Input) -> OutputIdentifier {
		OutputIdentifier {
			features: input.features,
			commit: input.commit,
		}
	}

	/// convert an output_identifier to hex string format.
	pub fn to_hex(&self) -> String {
		format!(
			"{:b}{}",
			self.features as u8,
			util::to_hex(self.commit.0.to_vec()),
		)
	}
}

impl FixedLength for OutputIdentifier {
	const LEN: usize = 1 + secp::constants::PEDERSEN_COMMITMENT_SIZE;
}

impl Writeable for OutputIdentifier {
	fn write<W: Writer>(&self, writer: &mut W) -> Result<(), ser::Error> {
		self.features.write(writer)?;
		self.commit.write(writer)?;
		Ok(())
	}
}

impl Readable for OutputIdentifier {
	fn read(reader: &mut dyn Reader) -> Result<OutputIdentifier, ser::Error> {
		Ok(OutputIdentifier {
			features: OutputFeatures::read(reader)?,
			commit: Commitment::read(reader)?,
		})
	}
}

impl From<Output> for OutputIdentifier {
	fn from(out: Output) -> Self {
		OutputIdentifier {
			features: out.features,
			commit: out.commit,
		}
	}
}

/// An token_output_identifier can be build from either an token_input _or_ an token_output and
/// contains everything we need to uniquely identify an output being spent.
#[derive(Serialize, Deserialize, Debug, Clone, PartialEq)]
pub struct TokenOutputIdentifier {
	/// TokenOutput features
	pub features: OutputFeatures,
	/// Token type
	pub token_type: TokenKey,
	/// Output commitment
	pub commit: Commitment,
}

impl DefaultHashable for TokenOutputIdentifier {}

impl TokenOutputIdentifier {
	/// Build a new output_identifier.
	pub fn new(
		features: OutputFeatures,
		token_type: TokenKey,
		commit: &Commitment,
	) -> TokenOutputIdentifier {
		TokenOutputIdentifier {
			features,
			token_type,
			commit: *commit,
		}
	}

	/// Our commitment.
	pub fn commitment(&self) -> Commitment {
		self.commit
	}

	/// Build an output_identifier from an existing output.
	pub fn from_output(output: &TokenOutput) -> TokenOutputIdentifier {
		TokenOutputIdentifier {
			features: output.features,
			token_type: output.token_type,
			commit: output.commit,
		}
	}

	/// Converts this identifier to a full output, provided a RangeProof
	pub fn into_output(self, proof: RangeProof) -> TokenOutput {
		TokenOutput {
			proof,
			features: self.features,
			commit: self.commit,
			token_type: self.token_type,
		}
	}

	/// Build an output_identifier from an existing input.
	pub fn from_input(input: &TokenInput) -> TokenOutputIdentifier {
		TokenOutputIdentifier {
			features: input.features,
			commit: input.commit,
			token_type: input.token_type,
		}
	}

	/// convert an output_identifier to hex string format.
	pub fn to_hex(&self) -> String {
		format!(
			"{:b}{}",
			self.features as u8,
			util::to_hex(self.commit.0.to_vec()),
		)
	}
}

impl FixedLength for TokenOutputIdentifier {
	const LEN: usize = 1 + 32 + secp::constants::PEDERSEN_COMMITMENT_SIZE;
}

impl Writeable for TokenOutputIdentifier {
	fn write<W: Writer>(&self, writer: &mut W) -> Result<(), ser::Error> {
		self.features.write(writer)?;
		self.token_type.write(writer)?;
		self.commit.write(writer)?;
		Ok(())
	}
}

impl Readable for TokenOutputIdentifier {
	fn read(reader: &mut dyn Reader) -> Result<TokenOutputIdentifier, ser::Error> {
		Ok(TokenOutputIdentifier {
			features: OutputFeatures::read(reader)?,
			token_type: TokenKey::read(reader)?,
			commit: Commitment::read(reader)?,
		})
	}
}

impl From<TokenOutput> for TokenOutputIdentifier {
	fn from(out: TokenOutput) -> Self {
		TokenOutputIdentifier {
			features: out.features,
			commit: out.commit,
			token_type: out.token_type,
		}
	}
}

/// Proof for Token issue
#[derive(Debug, Copy, Clone, Serialize, Deserialize)]
pub struct TokenIssueProof {
	/// Token type
	pub token_type: TokenKey,
	/// The homomorphic commitment representing the output amount
	#[serde(
		serialize_with = "secp_ser::as_hex",
		deserialize_with = "secp_ser::commitment_from_hex"
	)]
	pub commit: Commitment,
	/// A proof that the commitment is in the right range
	#[serde(
		serialize_with = "secp_ser::as_hex",
		deserialize_with = "secp_ser::rangeproof_from_hex"
	)]
	pub proof: RangeProof,
}

impl DefaultHashable for TokenIssueProof {}
hashable_ord!(TokenIssueProof);

/// Implementation of Writeable for a TokenIssueProof, defines how to write
/// an TokenIssueProof as binary.
impl Writeable for TokenIssueProof {
	fn write<W: Writer>(&self, writer: &mut W) -> Result<(), ser::Error> {
		self.token_type.write(writer)?;
		self.commit.write(writer)?;
		if writer.serialization_mode() != ser::SerializationMode::Hash {
			writer.write_bytes(&self.proof)?
		}
		Ok(())
	}
}

/// Implementation of Readable for a TokenIssueProof, defines how to read
/// an TokenIssueProof from a binary stream.
impl Readable for TokenIssueProof {
	fn read(reader: &mut dyn Reader) -> Result<TokenIssueProof, ser::Error> {
		Ok(TokenIssueProof {
			token_type: TokenKey::read(reader)?,
			commit: Commitment::read(reader)?,
			proof: RangeProof::read(reader)?,
		})
	}
}

/// We can build an TokenOutput MMR but store instances of TokenOutputIdentifier in the MMR data file.
impl PMMRable for TokenIssueProof {
	type E = Self;

	fn as_elmt(&self) -> Self::E {
		self.clone()
	}
}

impl FixedLength for TokenIssueProof {
	const LEN: usize = 32 + secp::constants::PEDERSEN_COMMITMENT_SIZE + 8 + MAX_PROOF_SIZE;
}

impl From<TokenOutput> for TokenIssueProof {
	fn from(out: TokenOutput) -> Self {
		TokenIssueProof {
			token_type: out.token_type,
			commit: out.commit,
			proof: out.proof,
		}
	}
}

impl TokenIssueProof {
	/// Commitment for the output
	pub fn commitment(&self) -> Commitment {
		self.commit
	}

	/// Token key for the output
	pub fn token_type(&self) -> TokenKey {
		self.token_type
	}

	/// Range proof for the output
	pub fn proof(&self) -> RangeProof {
		self.proof
	}

	/// Validates the range proof using the commitment
	pub fn verify_proof(&self) -> Result<(), Error> {
		let secp = static_secp_instance();
		secp.lock()
			.verify_bullet_proof(self.commit, self.proof, None)?;
		Ok(())
	}

	/// Build an output_identifier from an existing output.
	pub fn from_token_output(output: &TokenOutput) -> TokenIssueProof {
		TokenIssueProof {
			token_type: output.token_type,
			commit: output.commit,
			proof: output.proof,
		}
	}
}

#[cfg(test)]
mod test {
	use super::*;
	use crate::core::hash::Hash;
	use crate::core::id::{ShortId, ShortIdentifiable};
	use crate::keychain::{ExtKeychain, Keychain, SwitchCommitmentType};
	use crate::util::secp;

	#[test]
	fn test_kernel_ser_deser() {
		let keychain = ExtKeychain::from_random_seed(false).unwrap();
		let key_id = ExtKeychain::derive_key_id(1, 1, 0, 0, 0);
		let commit = keychain
			.commit(5, &key_id, &SwitchCommitmentType::Regular)
			.unwrap();

		// just some bytes for testing ser/deser
		let sig = secp::Signature::from_raw_data(&[0; 64]).unwrap();

		let kernel = TxKernel {
			features: KernelFeatures::Plain { fee: 10 },
			excess: commit,
			excess_sig: sig.clone(),
		};

		let mut vec = vec![];
		ser::serialize_default(&mut vec, &kernel).expect("serialized failed");
		let kernel2: TxKernel = ser::deserialize_default(&mut &vec[..]).unwrap();
		assert_eq!(kernel2.features, KernelFeatures::Plain { fee: 10 });
		assert_eq!(kernel2.excess, commit);
		assert_eq!(kernel2.excess_sig, sig.clone());

		// now check a kernel with lock_height serialize/deserialize correctly
		let kernel = TxKernel {
			features: KernelFeatures::HeightLocked {
				fee: 10,
				lock_height: 100,
			},
			excess: commit,
			excess_sig: sig.clone(),
		};

		let mut vec = vec![];
		ser::serialize_default(&mut vec, &kernel).expect("serialized failed");
		let kernel2: TxKernel = ser::deserialize_default(&mut &vec[..]).unwrap();
		assert_eq!(
			kernel2.features,
			KernelFeatures::HeightLocked {
				fee: 10,
				lock_height: 100
			}
		);
		assert_eq!(kernel2.excess, commit);
		assert_eq!(kernel2.excess_sig, sig.clone());
	}

	#[test]
	fn commit_consistency() {
		let keychain = ExtKeychain::from_seed(&[0; 32], false).unwrap();
		let key_id = ExtKeychain::derive_key_id(1, 1, 0, 0, 0);

		let commit = keychain
			.commit(1003, &key_id, &SwitchCommitmentType::Regular)
			.unwrap();
		let key_id = ExtKeychain::derive_key_id(1, 1, 0, 0, 0);

		let commit_2 = keychain
			.commit(1003, &key_id, &SwitchCommitmentType::Regular)
			.unwrap();

		assert!(commit == commit_2);
	}

	#[test]
	fn input_short_id() {
		let keychain = ExtKeychain::from_seed(&[0; 32], false).unwrap();
		let key_id = ExtKeychain::derive_key_id(1, 1, 0, 0, 0);
		let commit = keychain
			.commit(5, &key_id, &SwitchCommitmentType::Regular)
			.unwrap();

		let input = Input {
			features: OutputFeatures::Plain,
			commit,
		};

		let block_hash =
			Hash::from_hex("3a42e66e46dd7633b57d1f921780a1ac715e6b93c19ee52ab714178eb3a9f673")
				.unwrap();

		let nonce = 0;

		let short_id = input.short_id(&block_hash, nonce);
		assert_eq!(short_id, ShortId::from_hex("c4b05f2ba649").unwrap());

		// now generate the short_id for a *very* similar output (single feature flag
		// different) and check it generates a different short_id
		let input = Input {
			features: OutputFeatures::Coinbase,
			commit,
		};

		let short_id = input.short_id(&block_hash, nonce);
		assert_eq!(short_id, ShortId::from_hex("3f0377c624e9").unwrap());
	}

	#[test]
	fn kernel_features_serialization() {
		let mut vec = vec![];
		ser::serialize_default(&mut vec, &(0u8, 10u64, 0u64)).expect("serialized failed");
		let features: KernelFeatures = ser::deserialize_default(&mut &vec[..]).unwrap();
		assert_eq!(features, KernelFeatures::Plain { fee: 10 });

		let mut vec = vec![];
		ser::serialize_default(&mut vec, &(1u8, 0u64, 0u64)).expect("serialized failed");
		let features: KernelFeatures = ser::deserialize_default(&mut &vec[..]).unwrap();
		assert_eq!(features, KernelFeatures::Coinbase);

		let mut vec = vec![];
		ser::serialize_default(&mut vec, &(2u8, 10u64, 100u64)).expect("serialized failed");
		let features: KernelFeatures = ser::deserialize_default(&mut &vec[..]).unwrap();
		assert_eq!(
			features,
			KernelFeatures::HeightLocked {
				fee: 10,
				lock_height: 100
			}
		);

		let mut vec = vec![];
		ser::serialize_default(&mut vec, &(3u8, 0u64, 0u64)).expect("serialized failed");
		let res: Result<KernelFeatures, _> = ser::deserialize_default(&mut &vec[..]);
		assert_eq!(res.err(), Some(ser::Error::CorruptedData));
	}
}<|MERGE_RESOLUTION|>--- conflicted
+++ resolved
@@ -644,10 +644,6 @@
 	pub features: TokenKernelFeatures,
 	/// Token type
 	pub token_type: TokenKey,
-	/// This kernel is not valid earlier than lock_height blocks
-	/// The max lock_height of all *inputs* to this transaction
-	#[serde(with = "secp_ser::string_or_u64")]
-	pub lock_height: u64,
 	/// Remainder of the sum of all transaction commitments. If the transaction
 	/// is well formed, amounts components should sum to zero and the excess
 	/// is hence a valid public key.
@@ -677,7 +673,6 @@
 	fn write<W: Writer>(&self, writer: &mut W) -> Result<(), ser::Error> {
 		self.features.write(writer)?;
 		self.token_type.write(writer)?;
-		writer.write_u64(self.lock_height)?;
 		self.excess.write(writer)?;
 		self.excess_sig.write(writer)?;
 		Ok(())
@@ -689,7 +684,6 @@
 		Ok(TokenTxKernel {
 			features: TokenKernelFeatures::read(reader)?,
 			token_type: TokenKey::read(reader)?,
-			lock_height: reader.read_u64()?,
 			excess: Commitment::read(reader)?,
 			excess_sig: secp::Signature::read(reader)?,
 		})
@@ -705,11 +699,10 @@
 	}
 }
 
+/// Kernels are "variable size" but we need to implement FixedLength for legacy reasons.
+/// At some point we will refactor the MMR backend so this is no longer required.
 impl FixedLength for TokenTxKernel {
-	const LEN: usize = 9 // features plus lock_height
-		+ 32 // token_type
-		+ secp::constants::PEDERSEN_COMMITMENT_SIZE
-		+ secp::constants::AGG_SIGNATURE_SIZE;
+	const LEN: usize = 0;
 }
 
 impl TokenKernelFeatures {
@@ -772,9 +765,6 @@
 	/// as a public key and checking the signature verifies with the fee as
 	/// message.
 	pub fn verify(&self) -> Result<(), Error> {
-		if !self.is_height_locked() && self.lock_height != 0 {
-			return Err(Error::InvalidKernelFeatures);
-		}
 		let secp = static_secp_instance();
 		let secp = secp.lock();
 		let sig = &self.excess_sig;
@@ -823,7 +813,16 @@
 		TokenTxKernel {
 			features: TokenKernelFeatures::IssueToken,
 			token_type: TokenKey::new_zero_key(),
-			lock_height: 0,
+			excess: Commitment::from_vec(vec![0; 33]),
+			excess_sig: secp::Signature::from_raw_data(&[0; 64]).unwrap(),
+		}
+	}
+
+	/// Build an empty tx kernel with the provided kernel features.
+	pub fn with_features(features: TokenKernelFeatures) -> TokenTxKernel {
+		TokenTxKernel {
+			features,
+			token_type: TokenKey::new_zero_key(),
 			excess: Commitment::from_vec(vec![0; 33]),
 			excess_sig: secp::Signature::from_raw_data(&[0; 64]).unwrap(),
 		}
@@ -837,19 +836,6 @@
 	/// Builds a new tx kernel with the provided fee.
 	pub fn with_token_type(self, token_type: TokenKey) -> TokenTxKernel {
 		TokenTxKernel { token_type, ..self }
-	}
-
-	/// Builds a new tx token kernel with the provided lock_height.
-	pub fn with_lock_height(self, lock_height: u64) -> TokenTxKernel {
-		match self.features {
-			TokenKernelFeatures::PlainToken | TokenKernelFeatures::HeightLockedToken { .. } => {
-				let features = TokenKernelFeatures::HeightLockedToken { lock_height };
-				TokenTxKernel { features, ..self }
-			}
-			TokenKernelFeatures::IssueToken => {
-				panic!("lock_height not supported on issue token kernel")
-			}
-		}
 	}
 }
 
@@ -1206,12 +1192,13 @@
 		self
 	}
 
-<<<<<<< HEAD
 	/// Builds a new TransactionBody replacing any existing kernels with the provided kernel.
 	pub fn replace_kernel(mut self, kernel: TxKernel) -> TransactionBody {
 		self.kernels.clear();
 		self.kernels.push(kernel);
-=======
+		self
+	}
+
 	/// Builds a new TransactionBody with the provided token kernel added. Existing
 	/// kernels, if any, are kept intact.
 	/// Sort order is maintained.
@@ -1220,7 +1207,13 @@
 			.binary_search(&token_kernel)
 			.err()
 			.map(|e| self.token_kernels.insert(e, token_kernel));
->>>>>>> e36876a4
+		self
+	}
+
+	/// Builds a new TransactionBody replacing any existing token kernels with the provided token kernel.
+	pub fn replace_token_kernel(mut self, kernel: TokenTxKernel) -> TransactionBody {
+		self.token_kernels.clear();
+		self.token_kernels.push(kernel);
 		self
 	}
 
@@ -1325,7 +1318,10 @@
 		let token_kernel_height = self
 			.token_kernels
 			.iter()
-			.map(|x| x.lock_height)
+			.filter_map(|x| match x.features {
+				TokenKernelFeatures::HeightLockedToken { lock_height, .. } => Some(lock_height),
+				_ => None,
+			})
 			.max()
 			.unwrap_or(0);
 
@@ -1735,10 +1731,6 @@
 		}
 	}
 
-<<<<<<< HEAD
-	/// Builds a new transaction with the provided kernel added. Existing
-	/// kernels, if any, are kept intact.
-=======
 	/// Builds a new transaction with the provided token inputs added. Existing
 	/// token inputs, if any, are kept intact.
 	/// Sort order is maintained.
@@ -1759,9 +1751,8 @@
 		}
 	}
 
-	/// Builds a new transaction with the provided output added. Existing
-	/// outputs, if any, are kept intact.
->>>>>>> e36876a4
+	/// Builds a new transaction with the provided kernel added. Existing
+	/// kernels, if any, are kept intact.
 	/// Sort order is maintained.
 	pub fn with_kernel(self, kernel: TxKernel) -> Transaction {
 		Transaction {
@@ -1770,19 +1761,28 @@
 		}
 	}
 
-<<<<<<< HEAD
 	/// Builds a new transaction replacing any existing kernels with the provided kernel.
 	pub fn replace_kernel(self, kernel: TxKernel) -> Transaction {
 		Transaction {
 			body: self.body.replace_kernel(kernel),
-=======
+			..self
+		}
+	}
+
 	/// Builds a new transaction with the provided output added. Existing
 	/// outputs, if any, are kept intact.
 	/// Sort order is maintained.
 	pub fn with_token_kernel(self, token_kernel: TokenTxKernel) -> Transaction {
 		Transaction {
 			body: self.body.with_token_kernel(token_kernel),
->>>>>>> e36876a4
+			..self
+		}
+	}
+
+	/// Builds a new transaction replacing any existing kernels with the provided kernel.
+	pub fn replace_token_kernel(self, token_kernel: TokenTxKernel) -> Transaction {
+		Transaction {
+			body: self.body.replace_token_kernel(token_kernel),
 			..self
 		}
 	}
