--- conflicted
+++ resolved
@@ -17,11 +17,8 @@
 use crate::util::RwLock;
 use chrono::naive::{MAX_DATE, MIN_DATE};
 use chrono::prelude::{DateTime, NaiveDateTime, Utc};
-<<<<<<< HEAD
 use chrono::Duration;
-=======
 use std::collections::HashMap;
->>>>>>> e36876a4
 use std::collections::HashSet;
 use std::fmt;
 use std::iter::FromIterator;
@@ -33,9 +30,10 @@
 use crate::core::hash::{DefaultHashable, Hash, Hashed, ZERO_HASH};
 use crate::core::verifier_cache::VerifierCache;
 use crate::core::{
-	transaction, Commitment, Input, KernelFeatures, Output, TokenInput, TokenKey, TokenOutput,
-	TokenTxKernel, Transaction, TransactionBody, TxKernel, Weighting,
+	transaction, Commitment, Input, KernelFeatures, Output, TokenInput, TokenKernelFeatures,
+	TokenKey, TokenOutput, TokenTxKernel, Transaction, TransactionBody, TxKernel, Weighting,
 };
+
 use crate::global;
 use crate::keychain::{self, BlindingFactor};
 use crate::pow::{verify_size, Difficulty, Proof, ProofOfWork};
@@ -353,6 +351,35 @@
 	let total_kernel_offset = BlindingFactor::read(reader)?;
 	let (output_mmr_size, kernel_mmr_size) = ser_multiread!(reader, read_u64, read_u64);
 	let bits = reader.read_u32()?;
+
+	let (
+		token_output_root,
+		token_range_proof_root,
+		token_issue_proof_root,
+		token_kernel_root,
+		token_output_mmr_size,
+		token_issue_proof_mmr_size,
+		token_kernel_mmr_size,
+	) = if height >= global::support_token_height() {
+		let token_output_root = Hash::read(reader)?;
+		let token_range_proof_root = Hash::read(reader)?;
+		let token_issue_proof_root = Hash::read(reader)?;
+		let token_kernel_root = Hash::read(reader)?;
+		let (token_output_mmr_size, token_issue_proof_mmr_size, token_kernel_mmr_size) =
+			ser_multiread!(reader, read_u64, read_u64, read_u64);
+		(
+			token_output_root,
+			token_range_proof_root,
+			token_issue_proof_root,
+			token_kernel_root,
+			token_output_mmr_size,
+			token_issue_proof_mmr_size,
+			token_kernel_mmr_size,
+		)
+	} else {
+		(ZERO_HASH, ZERO_HASH, ZERO_HASH, ZERO_HASH, 0, 0, 0)
+	};
+
 	let pow = ProofOfWork::read(reader)?;
 
 	if timestamp > MAX_DATE.and_hms(0, 0, 0).timestamp()
@@ -370,9 +397,16 @@
 		output_root,
 		range_proof_root,
 		kernel_root,
+		token_output_root,
+		token_range_proof_root,
+		token_issue_proof_root,
+		token_kernel_root,
 		total_kernel_offset,
 		output_mmr_size,
 		kernel_mmr_size,
+		token_output_mmr_size,
+		token_issue_proof_mmr_size,
+		token_kernel_mmr_size,
 		bits,
 		pow,
 	})
@@ -381,87 +415,7 @@
 /// Deserialization of a block header
 impl Readable for BlockHeader {
 	fn read(reader: &mut dyn Reader) -> Result<BlockHeader, ser::Error> {
-<<<<<<< HEAD
 		read_block_header(reader)
-=======
-		let version = HeaderVersion::read(reader)?;
-		let (height, timestamp) = ser_multiread!(reader, read_u64, read_i64);
-		let prev_hash = Hash::read(reader)?;
-		let prev_root = Hash::read(reader)?;
-		let output_root = Hash::read(reader)?;
-		let range_proof_root = Hash::read(reader)?;
-		let kernel_root = Hash::read(reader)?;
-		let total_kernel_offset = BlindingFactor::read(reader)?;
-		let (output_mmr_size, kernel_mmr_size) = ser_multiread!(reader, read_u64, read_u64);
-		let bits = reader.read_u32()?;
-
-		let (
-			token_output_root,
-			token_range_proof_root,
-			token_issue_proof_root,
-			token_kernel_root,
-			token_output_mmr_size,
-			token_issue_proof_mmr_size,
-			token_kernel_mmr_size,
-		) = if height >= global::support_token_height() {
-			let token_output_root = Hash::read(reader)?;
-			let token_range_proof_root = Hash::read(reader)?;
-			let token_issue_proof_root = Hash::read(reader)?;
-			let token_kernel_root = Hash::read(reader)?;
-			let (token_output_mmr_size, token_issue_proof_mmr_size, token_kernel_mmr_size) =
-				ser_multiread!(reader, read_u64, read_u64, read_u64);
-			(
-				token_output_root,
-				token_range_proof_root,
-				token_issue_proof_root,
-				token_kernel_root,
-				token_output_mmr_size,
-				token_issue_proof_mmr_size,
-				token_kernel_mmr_size,
-			)
-		} else {
-			(ZERO_HASH, ZERO_HASH, ZERO_HASH, ZERO_HASH, 0, 0, 0)
-		};
-
-		let pow = ProofOfWork::read(reader)?;
-
-		if timestamp > MAX_DATE.and_hms(0, 0, 0).timestamp()
-			|| timestamp < MIN_DATE.and_hms(0, 0, 0).timestamp()
-		{
-			return Err(ser::Error::CorruptedData);
-		}
-
-		// Check the block version before proceeding any further.
-		// We want to do this here because blocks can be pretty large
-		// and we want to halt processing as early as possible.
-		// If we receive an invalid block version then the peer is not on our hard-fork.
-		if !consensus::valid_header_version(height, version) {
-			return Err(ser::Error::InvalidBlockVersion);
-		}
-
-		Ok(BlockHeader {
-			version,
-			height,
-			timestamp: DateTime::<Utc>::from_utc(NaiveDateTime::from_timestamp(timestamp, 0), Utc),
-			prev_hash,
-			prev_root,
-			output_root,
-			range_proof_root,
-			kernel_root,
-			token_output_root,
-			token_range_proof_root,
-			token_issue_proof_root,
-			token_kernel_root,
-			total_kernel_offset,
-			output_mmr_size,
-			kernel_mmr_size,
-			token_output_mmr_size,
-			token_issue_proof_mmr_size,
-			token_kernel_mmr_size,
-			bits,
-			pow,
-		})
->>>>>>> e36876a4
 	}
 }
 
@@ -1172,8 +1126,10 @@
 		for k in &self.body.token_kernels {
 			// check we have no kernels with lock_heights greater than current height
 			// no tx can be included in a block earlier than its lock_height
-			if k.lock_height > self.header.height {
-				return Err(Error::KernelLockHeight(k.lock_height));
+			if let TokenKernelFeatures::HeightLockedToken { lock_height, .. } = k.features {
+				if lock_height > self.header.height {
+					return Err(Error::KernelLockHeight(lock_height));
+				}
 			}
 		}
 		Ok(())
