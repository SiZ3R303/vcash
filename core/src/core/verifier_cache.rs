--- conflicted
+++ resolved
@@ -16,12 +16,8 @@
 //! We pass a "caching verifier" into the block validation processing with this.
 
 use crate::core::hash::{Hash, Hashed};
-<<<<<<< HEAD
 use crate::core::{Output, TokenOutput, TokenTxKernel, TxKernel};
-=======
-use crate::core::{Output, TxKernel};
 use lru_cache::LruCache;
->>>>>>> 8fde3b38
 
 /// Verifier cache for caching expensive verification results.
 /// Specifically the following -
