// Copyright 2019 The Grin Developers
//
// Licensed under the Apache License, Version 2.0 (the "License");
// you may not use this file except in compliance with the License.
// You may obtain a copy of the License at
//
//     http://www.apache.org/licenses/LICENSE-2.0
//
// Unless required by applicable law or agreed to in writing, software
// distributed under the License is distributed on an "AS IS" BASIS,
// WITHOUT WARRANTIES OR CONDITIONS OF ANY KIND, either express or implied.
// See the License for the specific language governing permissions and
// limitations under the License.

//! Serialization and deserialization layer specialized for binary encoding.
//! Ensures consistency and safety. Basically a minimal subset or
//! rustc_serialize customized for our need.
//!
//! To use it simply implement `Writeable` or `Readable` and then use the
//! `serialize` or `deserialize` functions on them as appropriate.

use crate::core::hash::{DefaultHashable, Hash, Hashed};
use crate::global::PROTOCOL_VERSION;
use crate::keychain::{BlindingFactor, Identifier, IDENTIFIER_SIZE};
<<<<<<< HEAD
use crate::num_bigint::BigUint;
use crate::util::read_write::read_exact;
=======
>>>>>>> b4e42bef
use crate::util::secp::constants::{
	AGG_SIGNATURE_SIZE, COMPRESSED_PUBLIC_KEY_SIZE, MAX_PROOF_SIZE, PEDERSEN_COMMITMENT_SIZE,
	SECRET_KEY_SIZE,
};
use crate::util::secp::key::PublicKey;
use crate::util::secp::pedersen::{Commitment, RangeProof};
use crate::util::secp::Signature;
use crate::util::secp::{ContextFlag, Secp256k1};
<<<<<<< HEAD
use byteorder::{BigEndian, ByteOrder, LittleEndian, ReadBytesExt};
use std::fmt::Debug;
=======
use byteorder::{BigEndian, ByteOrder, ReadBytesExt};
use std::fmt::{self, Debug};
>>>>>>> b4e42bef
use std::io::{self, Read, Write};
use std::marker;
use std::{cmp, error};

/// Possible errors deriving from serializing or deserializing.
#[derive(Clone, Eq, PartialEq, Debug, Serialize, Deserialize)]
pub enum Error {
	/// Wraps an io error produced when reading or writing
	IOErr(
		String,
		#[serde(
			serialize_with = "serialize_error_kind",
			deserialize_with = "deserialize_error_kind"
		)]
		io::ErrorKind,
	),
	/// Expected a given value that wasn't found
	UnexpectedData {
		/// What we wanted
		expected: Vec<u8>,
		/// What we got
		received: Vec<u8>,
	},
	/// Data wasn't in a consumable format
	CorruptedData,
	/// Incorrect number of elements (when deserializing a vec via read_multi say).
	CountError,
	/// When asked to read too much data
	TooLargeReadErr,
	/// Error from from_hex deserialization
	HexError(String),
	/// Inputs/outputs/kernels must be sorted lexicographically.
	SortError,
	/// Inputs/outputs/kernels must be unique.
	DuplicateError,
	/// Block header version (hard-fork schedule).
	InvalidBlockVersion,
}

impl From<io::Error> for Error {
	fn from(e: io::Error) -> Error {
		Error::IOErr(format!("{}", e), e.kind())
	}
}

impl fmt::Display for Error {
	fn fmt(&self, f: &mut fmt::Formatter<'_>) -> fmt::Result {
		match *self {
			Error::IOErr(ref e, ref _k) => write!(f, "{}", e),
			Error::UnexpectedData {
				expected: ref e,
				received: ref r,
			} => write!(f, "expected {:?}, got {:?}", e, r),
			Error::CorruptedData => f.write_str("corrupted data"),
			Error::CountError => f.write_str("count error"),
			Error::SortError => f.write_str("sort order"),
			Error::DuplicateError => f.write_str("duplicate"),
			Error::TooLargeReadErr => f.write_str("too large read"),
			Error::HexError(ref e) => write!(f, "hex error {:?}", e),
			Error::InvalidBlockVersion => f.write_str("invalid block version"),
		}
	}
}

impl error::Error for Error {
	fn cause(&self) -> Option<&dyn error::Error> {
		match *self {
			Error::IOErr(ref _e, ref _k) => Some(self),
			_ => None,
		}
	}

	fn description(&self) -> &str {
		match *self {
			Error::IOErr(ref e, _) => e,
			Error::UnexpectedData { .. } => "unexpected data",
			Error::CorruptedData => "corrupted data",
			Error::CountError => "count error",
			Error::SortError => "sort order",
			Error::DuplicateError => "duplicate error",
			Error::TooLargeReadErr => "too large read",
			Error::HexError(_) => "hex error",
			Error::InvalidBlockVersion => "invalid block version",
		}
	}
}

/// Signal to a serializable object how much of its data should be serialized
#[derive(Copy, Clone, PartialEq, Eq)]
pub enum SerializationMode {
	/// Serialize everything sufficiently to fully reconstruct the object
	Full,
	/// Serialize the data that defines the object
	Hash,
}

/// Implementations defined how different numbers and binary structures are
/// written to an underlying stream or container (depending on implementation).
pub trait Writer {
	/// The mode this serializer is writing in
	fn serialization_mode(&self) -> SerializationMode;

	/// Protocol version for version specific serialization rules.
	fn protocol_version(&self) -> ProtocolVersion;

	/// Writes a u8 as bytes
	fn write_u8(&mut self, n: u8) -> Result<(), Error> {
		self.write_fixed_bytes(&[n])
	}

	/// Writes a u16 as bytes
	fn write_u16(&mut self, n: u16) -> Result<(), Error> {
		let mut bytes = [0; 2];
		BigEndian::write_u16(&mut bytes, n);
		self.write_fixed_bytes(&bytes)
	}

	/// Writes a u16 as bytes
	fn write_u16_le(&mut self, n: u16) -> Result<(), Error> {
		let mut bytes = [0; 2];
		LittleEndian::write_u16(&mut bytes, n);
		self.write_fixed_bytes(&bytes)
	}

	/// Writes a u32 as bytes
	fn write_u32(&mut self, n: u32) -> Result<(), Error> {
		let mut bytes = [0; 4];
		BigEndian::write_u32(&mut bytes, n);
		self.write_fixed_bytes(&bytes)
	}
	/// Writes a u32 as bytes with little endian
	fn write_u32_le(&mut self, n: u32) -> Result<(), Error> {
		let mut bytes = [0; 4];
		LittleEndian::write_u32(&mut bytes, n);
		self.write_fixed_bytes(&bytes)
	}

	/// Writes a u32 as bytes
	fn write_i32(&mut self, n: i32) -> Result<(), Error> {
		let mut bytes = [0; 4];
		BigEndian::write_i32(&mut bytes, n);
		self.write_fixed_bytes(&bytes)
	}

	/// Writes a i32 as bytes with little endian
	fn write_i32_le(&mut self, n: i32) -> Result<(), Error> {
		let mut bytes = [0; 4];
		LittleEndian::write_i32(&mut bytes, n);
		self.write_fixed_bytes(&bytes)
	}

	/// Writes a u64 as bytes
	fn write_u64(&mut self, n: u64) -> Result<(), Error> {
		let mut bytes = [0; 8];
		BigEndian::write_u64(&mut bytes, n);
		self.write_fixed_bytes(&bytes)
	}

	/// Writes a u64 as bytes with little endian
	fn write_u64_le(&mut self, n: u64) -> Result<(), Error> {
		let mut bytes = [0; 8];
		LittleEndian::write_u64(&mut bytes, n);
		self.write_fixed_bytes(&bytes)
	}

	/// Writes a i64 as bytes
	fn write_i64(&mut self, n: i64) -> Result<(), Error> {
		let mut bytes = [0; 8];
		BigEndian::write_i64(&mut bytes, n);
		self.write_fixed_bytes(&bytes)
	}

	/// Writes a i64 as bytes with little endian
	fn write_i64_le(&mut self, n: i64) -> Result<(), Error> {
		let mut bytes = [0; 8];
		LittleEndian::write_i64(&mut bytes, n);
		self.write_fixed_bytes(&bytes)
	}

	/// Writes a variable number of bytes. The length is encoded as a 64-bit
	/// prefix.
	fn write_bytes<T: AsFixedBytes>(&mut self, bytes: &T) -> Result<(), Error> {
		self.write_u64(bytes.as_ref().len() as u64)?;
		self.write_fixed_bytes(bytes)
	}

	/// Writes a fixed number of bytes from something that can turn itself into
	/// a `&[u8]`. The reader is expected to know the actual length on read.
	fn write_fixed_bytes<T: AsFixedBytes>(&mut self, fixed: &T) -> Result<(), Error>;
}

/// Implementations defined how different numbers and binary structures are
/// read from an underlying stream or container (depending on implementation).
pub trait Reader {
	/// Read a u8 from the underlying Read
	fn read_u8(&mut self) -> Result<u8, Error>;
	/// Read a u16 from the underlying Read
	fn read_u16(&mut self) -> Result<u16, Error>;
	/// Read a u16 from the underlying Read with litten endian
	fn read_u16_le(&mut self) -> Result<u16, Error>;
	/// Read a u32 from the underlying Read
	fn read_u32(&mut self) -> Result<u32, Error>;
	/// Read a u32 from the underlying Read with litten endian
	fn read_u32_le(&mut self) -> Result<u32, Error>;
	/// Read a u64 from the underlying Read
	fn read_u64(&mut self) -> Result<u64, Error>;
	/// Read a u64 from the underlying Read with litten endian
	fn read_u64_le(&mut self) -> Result<u64, Error>;
	/// Read a i32 from the underlying Read
	fn read_i32(&mut self) -> Result<i32, Error>;
	/// Read a i32 from the underlying Read with litten endian
	fn read_i32_le(&mut self) -> Result<i32, Error>;
	/// Read a i64 from the underlying Read
	fn read_i64(&mut self) -> Result<i64, Error>;
	/// Read a i64 from the underlying Read with litten endian
	fn read_i64_le(&mut self) -> Result<i64, Error>;
	/// Read a u64 len prefix followed by that number of exact bytes.
	fn read_bytes_len_prefix(&mut self) -> Result<Vec<u8>, Error>;
	/// Read a fixed number of bytes from the underlying reader.
	fn read_fixed_bytes(&mut self, length: usize) -> Result<Vec<u8>, Error>;
	/// Consumes a byte from the reader, producing an error if it doesn't have
	/// the expected value
	fn expect_u8(&mut self, val: u8) -> Result<u8, Error>;
	/// Access to underlying protocol version to support
	/// version specific deserialization logic.
	fn protocol_version(&self) -> ProtocolVersion;
}

/// Trait that every type that can be serialized as binary must implement.
/// Writes directly to a Writer, a utility type thinly wrapping an
/// underlying Write implementation.
pub trait Writeable {
	/// Write the data held by this Writeable to the provided writer
	fn write<W: Writer>(&self, writer: &mut W) -> Result<(), Error>;
}

/// Reader that exposes an Iterator interface.
pub struct IteratingReader<'a, T> {
	count: u64,
	curr: u64,
	reader: &'a mut dyn Reader,
	_marker: marker::PhantomData<T>,
}

impl<'a, T> IteratingReader<'a, T> {
	/// Constructor to create a new iterating reader for the provided underlying reader.
	/// Takes a count so we know how many to iterate over.
	pub fn new(reader: &'a mut dyn Reader, count: u64) -> IteratingReader<'a, T> {
		let curr = 0;
		IteratingReader {
			count,
			curr,
			reader,
			_marker: marker::PhantomData,
		}
	}
}

impl<'a, T> Iterator for IteratingReader<'a, T>
where
	T: Readable,
{
	type Item = T;

	fn next(&mut self) -> Option<T> {
		if self.curr >= self.count {
			return None;
		}
		self.curr += 1;
		T::read(self.reader).ok()
	}
}

/// Reads multiple serialized items into a Vec.
pub fn read_multi<T>(reader: &mut dyn Reader, count: u64) -> Result<Vec<T>, Error>
where
	T: Readable,
{
	// Very rudimentary check to ensure we do not overflow anything
	// attempting to read huge amounts of data.
	// Probably better than checking if count * size overflows a u64 though.
	if count > 1_000_000 {
		return Err(Error::TooLargeReadErr);
	}

	let res: Vec<T> = IteratingReader::new(reader, count).collect();
	if res.len() as u64 != count {
		return Err(Error::CountError);
	}
	Ok(res)
}

/// Protocol version for serialization/deserialization.
/// Note: This is used in various places including but limited to
/// the p2p layer and our local db storage layer.
/// We may speak multiple versions to various peers and a potentially *different*
/// version for our local db.
#[derive(Clone, Copy, Debug, Deserialize, Eq, Ord, PartialOrd, PartialEq, Serialize)]
pub struct ProtocolVersion(pub u32);

impl ProtocolVersion {
	/// The max protocol version supported.
	pub const MAX: u32 = std::u32::MAX;

	/// Protocol version as u32 to allow for convenient exhaustive matching on values.
	pub fn value(&self) -> u32 {
		self.0
	}

	/// Our default "local" protocol version.
	/// This protocol version is provided to peers as part of the Hand/Shake
	/// negotiation in the p2p layer. Connected peers will negotiate a suitable
	/// protocol version for serialization/deserialization of p2p messages.
	pub fn local() -> ProtocolVersion {
		ProtocolVersion(PROTOCOL_VERSION)
	}

	/// We need to specify a protocol version for our local database.
	/// Regardless of specific version used when sending/receiving data between peers
	/// we need to take care with serialization/deserialization of data locally in the db.
	pub fn local_db() -> ProtocolVersion {
		ProtocolVersion(1)
	}
}

impl fmt::Display for ProtocolVersion {
	fn fmt(&self, f: &mut fmt::Formatter) -> fmt::Result {
		write!(f, "{}", self.0)
	}
}

impl From<ProtocolVersion> for u32 {
	fn from(v: ProtocolVersion) -> u32 {
		v.0
	}
}

impl Writeable for ProtocolVersion {
	fn write<W: Writer>(&self, writer: &mut W) -> Result<(), Error> {
		writer.write_u32(self.0)
	}
}

impl Readable for ProtocolVersion {
	fn read(reader: &mut dyn Reader) -> Result<ProtocolVersion, Error> {
		let version = reader.read_u32()?;
		Ok(ProtocolVersion(version))
	}
}

/// Trait that every type that can be deserialized from binary must implement.
/// Reads directly to a Reader, a utility type thinly wrapping an
/// underlying Read implementation.
pub trait Readable
where
	Self: Sized,
{
	/// Reads the data necessary to this Readable from the provided reader
	fn read(reader: &mut dyn Reader) -> Result<Self, Error>;
}

/// Deserializes a Readable from any std::io::Read implementation.
pub fn deserialize<T: Readable>(
	source: &mut dyn Read,
	version: ProtocolVersion,
) -> Result<T, Error> {
	let mut reader = BinReader::new(source, version);
	T::read(&mut reader)
}

/// Deserialize a Readable based on our default "local" protocol version.
pub fn deserialize_default<T: Readable>(source: &mut dyn Read) -> Result<T, Error> {
	deserialize(source, ProtocolVersion::local())
}

/// Serializes a Writeable into any std::io::Write implementation.
pub fn serialize<W: Writeable>(
	sink: &mut dyn Write,
	version: ProtocolVersion,
	thing: &W,
) -> Result<(), Error> {
	let mut writer = BinWriter::new(sink, version);
	thing.write(&mut writer)
}

/// Serialize a Writeable according to our default "local" protocol version.
pub fn serialize_default<W: Writeable>(sink: &mut dyn Write, thing: &W) -> Result<(), Error> {
	serialize(sink, ProtocolVersion::local(), thing)
}

/// Utility function to serialize a writeable directly in memory using a
/// Vec<u8>.
pub fn ser_vec<W: Writeable>(thing: &W, version: ProtocolVersion) -> Result<Vec<u8>, Error> {
	let mut vec = vec![];
	serialize(&mut vec, version, thing)?;
	Ok(vec)
}

/// Utility to read from a binary source
pub struct BinReader<'a> {
	source: &'a mut dyn Read,
	version: ProtocolVersion,
}

impl<'a> BinReader<'a> {
	/// Constructor for a new BinReader for the provided source and protocol version.
	pub fn new(source: &'a mut dyn Read, version: ProtocolVersion) -> BinReader<'a> {
		BinReader { source, version }
	}
}

fn map_io_err(err: io::Error) -> Error {
	Error::IOErr(format!("{}", err), err.kind())
}

/// Utility wrapper for an underlying byte Reader. Defines higher level methods
/// to read numbers, byte vectors, hashes, etc.
impl<'a> Reader for BinReader<'a> {
	fn read_u8(&mut self) -> Result<u8, Error> {
		self.source.read_u8().map_err(map_io_err)
	}
	fn read_u16(&mut self) -> Result<u16, Error> {
		self.source.read_u16::<BigEndian>().map_err(map_io_err)
	}
	fn read_u16_le(&mut self) -> Result<u16, Error> {
		self.source.read_u16::<LittleEndian>().map_err(map_io_err)
	}
	fn read_u32(&mut self) -> Result<u32, Error> {
		self.source.read_u32::<BigEndian>().map_err(map_io_err)
	}
	fn read_u32_le(&mut self) -> Result<u32, Error> {
		self.source.read_u32::<LittleEndian>().map_err(map_io_err)
	}
	fn read_i32(&mut self) -> Result<i32, Error> {
		self.source.read_i32::<BigEndian>().map_err(map_io_err)
	}
	fn read_i32_le(&mut self) -> Result<i32, Error> {
		self.source.read_i32::<LittleEndian>().map_err(map_io_err)
	}
	fn read_u64(&mut self) -> Result<u64, Error> {
		self.source.read_u64::<BigEndian>().map_err(map_io_err)
	}
	fn read_u64_le(&mut self) -> Result<u64, Error> {
		self.source.read_u64::<LittleEndian>().map_err(map_io_err)
	}
	fn read_i64(&mut self) -> Result<i64, Error> {
		self.source.read_i64::<BigEndian>().map_err(map_io_err)
	}
	fn read_i64_le(&mut self) -> Result<i64, Error> {
		self.source.read_i64::<LittleEndian>().map_err(map_io_err)
	}
	/// Read a variable size vector from the underlying Read. Expects a usize
	fn read_bytes_len_prefix(&mut self) -> Result<Vec<u8>, Error> {
		let len = self.read_u64()?;
		self.read_fixed_bytes(len as usize)
	}

	/// Read a fixed number of bytes.
	fn read_fixed_bytes(&mut self, len: usize) -> Result<Vec<u8>, Error> {
		// not reading more than 100k bytes in a single read
		if len > 100_000 {
			return Err(Error::TooLargeReadErr);
		}
		let mut buf = vec![0; len];
		self.source
			.read_exact(&mut buf)
			.map(move |_| buf)
			.map_err(map_io_err)
	}

	fn expect_u8(&mut self, val: u8) -> Result<u8, Error> {
		let b = self.read_u8()?;
		if b == val {
			Ok(b)
		} else {
			Err(Error::UnexpectedData {
				expected: vec![val],
				received: vec![b],
			})
		}
	}

	fn protocol_version(&self) -> ProtocolVersion {
		self.version
	}
}

/// A reader that reads straight off a stream.
/// Tracks total bytes read so we can verify we read the right number afterwards.
pub struct StreamingReader<'a> {
	total_bytes_read: u64,
	version: ProtocolVersion,
	stream: &'a mut dyn Read,
}

impl<'a> StreamingReader<'a> {
	/// Create a new streaming reader with the provided underlying stream.
	/// Also takes a duration to be used for each individual read_exact call.
	pub fn new(stream: &'a mut dyn Read, version: ProtocolVersion) -> StreamingReader<'a> {
		StreamingReader {
			total_bytes_read: 0,
			version,
			stream,
		}
	}

	/// Returns the total bytes read via this streaming reader.
	pub fn total_bytes_read(&self) -> u64 {
		self.total_bytes_read
	}
}

/// Note: We use read_fixed_bytes() here to ensure our "async" I/O behaves as expected.
impl<'a> Reader for StreamingReader<'a> {
	fn read_u8(&mut self) -> Result<u8, Error> {
		let buf = self.read_fixed_bytes(1)?;
		Ok(buf[0])
	}
	fn read_u16(&mut self) -> Result<u16, Error> {
		let buf = self.read_fixed_bytes(2)?;
		Ok(BigEndian::read_u16(&buf[..]))
	}
<<<<<<< HEAD
	fn read_u16_le(&mut self) -> Result<u16, Error> {
		let buf = self.read_fixed_bytes(2)?;
		Ok(LittleEndian::read_u16(&buf[..]))
	}

=======
>>>>>>> b4e42bef
	fn read_u32(&mut self) -> Result<u32, Error> {
		let buf = self.read_fixed_bytes(4)?;
		Ok(BigEndian::read_u32(&buf[..]))
	}
<<<<<<< HEAD
	fn read_u32_le(&mut self) -> Result<u32, Error> {
		let buf = self.read_fixed_bytes(4)?;
		Ok(LittleEndian::read_u32(&buf[..]))
	}

=======
>>>>>>> b4e42bef
	fn read_i32(&mut self) -> Result<i32, Error> {
		let buf = self.read_fixed_bytes(4)?;
		Ok(BigEndian::read_i32(&buf[..]))
	}
<<<<<<< HEAD
	fn read_i32_le(&mut self) -> Result<i32, Error> {
		let buf = self.read_fixed_bytes(4)?;
		Ok(LittleEndian::read_i32(&buf[..]))
	}

=======
>>>>>>> b4e42bef
	fn read_u64(&mut self) -> Result<u64, Error> {
		let buf = self.read_fixed_bytes(8)?;
		Ok(BigEndian::read_u64(&buf[..]))
	}
<<<<<<< HEAD
	fn read_u64_le(&mut self) -> Result<u64, Error> {
		let buf = self.read_fixed_bytes(8)?;
		Ok(LittleEndian::read_u64(&buf[..]))
	}

=======
>>>>>>> b4e42bef
	fn read_i64(&mut self) -> Result<i64, Error> {
		let buf = self.read_fixed_bytes(8)?;
		Ok(BigEndian::read_i64(&buf[..]))
	}
	fn read_i64_le(&mut self) -> Result<i64, Error> {
		let buf = self.read_fixed_bytes(8)?;
		Ok(LittleEndian::read_i64(&buf[..]))
	}

	/// Read a variable size vector from the underlying stream. Expects a usize
	fn read_bytes_len_prefix(&mut self) -> Result<Vec<u8>, Error> {
		let len = self.read_u64()?;
		self.total_bytes_read += 8;
		self.read_fixed_bytes(len as usize)
	}

	/// Read a fixed number of bytes.
	fn read_fixed_bytes(&mut self, len: usize) -> Result<Vec<u8>, Error> {
		let mut buf = vec![0u8; len];
		self.stream.read_exact(&mut buf)?;
		self.total_bytes_read += len as u64;
		Ok(buf)
	}

	fn expect_u8(&mut self, val: u8) -> Result<u8, Error> {
		let b = self.read_u8()?;
		if b == val {
			Ok(b)
		} else {
			Err(Error::UnexpectedData {
				expected: vec![val],
				received: vec![b],
			})
		}
	}

	fn protocol_version(&self) -> ProtocolVersion {
		self.version
	}
}

impl Readable for BigUint {
	fn read(reader: &mut dyn Reader) -> Result<BigUint, Error> {
		let length = reader.read_u32()?;
		let data = read_multi(reader, length as u64)?;
		Ok(BigUint::from_bytes_be(&data))
	}
}

impl Writeable for BigUint {
	fn write<W: Writer>(&self, writer: &mut W) -> Result<(), Error> {
		let data = self.to_bytes_be();
		writer.write_u32(data.len() as u32)?;
		for i in data {
			writer.write_u8(i)?;
		}
		Ok(())
	}
}

impl Readable for Commitment {
	fn read(reader: &mut dyn Reader) -> Result<Commitment, Error> {
		let a = reader.read_fixed_bytes(PEDERSEN_COMMITMENT_SIZE)?;
		let mut c = [0; PEDERSEN_COMMITMENT_SIZE];
		c[..PEDERSEN_COMMITMENT_SIZE].clone_from_slice(&a[..PEDERSEN_COMMITMENT_SIZE]);
		Ok(Commitment(c))
	}
}

impl Writeable for Commitment {
	fn write<W: Writer>(&self, writer: &mut W) -> Result<(), Error> {
		writer.write_fixed_bytes(self)
	}
}

impl Writeable for BlindingFactor {
	fn write<W: Writer>(&self, writer: &mut W) -> Result<(), Error> {
		writer.write_fixed_bytes(self)
	}
}

impl Readable for BlindingFactor {
	fn read(reader: &mut dyn Reader) -> Result<BlindingFactor, Error> {
		let bytes = reader.read_fixed_bytes(BlindingFactor::LEN)?;
		Ok(BlindingFactor::from_slice(&bytes))
	}
}

impl FixedLength for BlindingFactor {
	const LEN: usize = SECRET_KEY_SIZE;
}

impl Writeable for Identifier {
	fn write<W: Writer>(&self, writer: &mut W) -> Result<(), Error> {
		writer.write_fixed_bytes(self)
	}
}

impl Readable for Identifier {
	fn read(reader: &mut dyn Reader) -> Result<Identifier, Error> {
		let bytes = reader.read_fixed_bytes(IDENTIFIER_SIZE)?;
		Ok(Identifier::from_bytes(&bytes))
	}
}

impl Writeable for RangeProof {
	fn write<W: Writer>(&self, writer: &mut W) -> Result<(), Error> {
		writer.write_bytes(self)
	}
}

impl Readable for RangeProof {
	fn read(reader: &mut dyn Reader) -> Result<RangeProof, Error> {
		let len = reader.read_u64()?;
		let max_len = cmp::min(len as usize, MAX_PROOF_SIZE);
		let p = reader.read_fixed_bytes(max_len)?;
		let mut proof = [0; MAX_PROOF_SIZE];
		proof[..p.len()].clone_from_slice(&p[..]);
		Ok(RangeProof {
			plen: proof.len(),
			proof,
		})
	}
}

impl FixedLength for RangeProof {
	const LEN: usize = 8 // length prefix
		+ MAX_PROOF_SIZE;
}

impl PMMRable for RangeProof {
	type E = Self;

	fn as_elmt(&self) -> Self::E {
		self.clone()
	}
}

impl Readable for Signature {
	fn read(reader: &mut dyn Reader) -> Result<Signature, Error> {
		let a = reader.read_fixed_bytes(Signature::LEN)?;
		let mut c = [0; Signature::LEN];
		c[..Signature::LEN].clone_from_slice(&a[..Signature::LEN]);
		Ok(Signature::from_raw_data(&c).unwrap())
	}
}

impl Writeable for Signature {
	fn write<W: Writer>(&self, writer: &mut W) -> Result<(), Error> {
		writer.write_fixed_bytes(self)
	}
}

impl FixedLength for Signature {
	const LEN: usize = AGG_SIGNATURE_SIZE;
}

impl FixedLength for PublicKey {
	const LEN: usize = COMPRESSED_PUBLIC_KEY_SIZE;
}

impl Writeable for PublicKey {
	// Write the public key in compressed form
	fn write<W: Writer>(&self, writer: &mut W) -> Result<(), Error> {
		let secp = Secp256k1::with_caps(ContextFlag::None);
		writer.write_fixed_bytes(&self.serialize_vec(&secp, true).as_ref())?;
		Ok(())
	}
}

impl Readable for PublicKey {
	// Read the public key in compressed form
	fn read(reader: &mut dyn Reader) -> Result<Self, Error> {
		let buf = reader.read_fixed_bytes(PublicKey::LEN)?;
		let secp = Secp256k1::with_caps(ContextFlag::None);
		let pk = PublicKey::from_slice(&secp, &buf).map_err(|_| Error::CorruptedData)?;
		Ok(pk)
	}
}

/// Collections of items must be sorted lexicographically and all unique.
pub trait VerifySortedAndUnique<T> {
	/// Verify a collection of items is sorted and all unique.
	fn verify_sorted_and_unique(&self) -> Result<(), Error>;
}

impl<T: Hashed> VerifySortedAndUnique<T> for Vec<T> {
	fn verify_sorted_and_unique(&self) -> Result<(), Error> {
		let hashes = self.iter().map(|item| item.hash()).collect::<Vec<_>>();
		let pairs = hashes.windows(2);
		for pair in pairs {
			if pair[0] > pair[1] {
				return Err(Error::SortError);
			} else if pair[0] == pair[1] {
				return Err(Error::DuplicateError);
			}
		}
		Ok(())
	}
}

/// Utility wrapper for an underlying byte Writer. Defines higher level methods
/// to write numbers, byte vectors, hashes, etc.
pub struct BinWriter<'a> {
	sink: &'a mut dyn Write,
	version: ProtocolVersion,
}

impl<'a> BinWriter<'a> {
	/// Wraps a standard Write in a new BinWriter
	pub fn new(sink: &'a mut dyn Write, version: ProtocolVersion) -> BinWriter<'a> {
		BinWriter { sink, version }
	}

	/// Constructor for BinWriter with default "local" protocol version.
	pub fn default(sink: &'a mut dyn Write) -> BinWriter<'a> {
		BinWriter::new(sink, ProtocolVersion::local())
	}
}

impl<'a> Writer for BinWriter<'a> {
	fn serialization_mode(&self) -> SerializationMode {
		SerializationMode::Full
	}

	fn write_fixed_bytes<T: AsFixedBytes>(&mut self, fixed: &T) -> Result<(), Error> {
		let bs = fixed.as_ref();
		self.sink.write_all(bs)?;
		Ok(())
	}

	fn protocol_version(&self) -> ProtocolVersion {
		self.version
	}
}

macro_rules! impl_int {
	($int:ty, $w_fn:ident, $r_fn:ident) => {
		impl Writeable for $int {
			fn write<W: Writer>(&self, writer: &mut W) -> Result<(), Error> {
				writer.$w_fn(*self)
			}
		}

		impl Readable for $int {
			fn read(reader: &mut dyn Reader) -> Result<$int, Error> {
				reader.$r_fn()
			}
		}
	};
}

impl_int!(u8, write_u8, read_u8);
impl_int!(u16, write_u16, read_u16);
impl_int!(u32, write_u32, read_u32);
impl_int!(i32, write_i32, read_i32);
impl_int!(u64, write_u64, read_u64);
impl_int!(i64, write_i64, read_i64);

impl<T> Readable for Vec<T>
where
	T: Readable,
{
	fn read(reader: &mut dyn Reader) -> Result<Vec<T>, Error> {
		let mut buf = Vec::new();
		loop {
			let elem = T::read(reader);
			match elem {
				Ok(e) => buf.push(e),
				Err(Error::IOErr(ref _d, ref kind)) if *kind == io::ErrorKind::UnexpectedEof => {
					break;
				}
				Err(e) => return Err(e),
			}
		}
		Ok(buf)
	}
}

impl<T> Writeable for Vec<T>
where
	T: Writeable,
{
	fn write<W: Writer>(&self, writer: &mut W) -> Result<(), Error> {
		for elmt in self {
			elmt.write(writer)?;
		}
		Ok(())
	}
}

impl<'a, A: Writeable> Writeable for &'a A {
	fn write<W: Writer>(&self, writer: &mut W) -> Result<(), Error> {
		Writeable::write(*self, writer)
	}
}

impl<A: Writeable, B: Writeable> Writeable for (A, B) {
	fn write<W: Writer>(&self, writer: &mut W) -> Result<(), Error> {
		Writeable::write(&self.0, writer)?;
		Writeable::write(&self.1, writer)
	}
}

impl<A: Readable, B: Readable> Readable for (A, B) {
	fn read(reader: &mut dyn Reader) -> Result<(A, B), Error> {
		Ok((Readable::read(reader)?, Readable::read(reader)?))
	}
}

impl<A: Writeable, B: Writeable, C: Writeable> Writeable for (A, B, C) {
	fn write<W: Writer>(&self, writer: &mut W) -> Result<(), Error> {
		Writeable::write(&self.0, writer)?;
		Writeable::write(&self.1, writer)?;
		Writeable::write(&self.2, writer)
	}
}

impl<A: Writeable, B: Writeable, C: Writeable, D: Writeable> Writeable for (A, B, C, D) {
	fn write<W: Writer>(&self, writer: &mut W) -> Result<(), Error> {
		Writeable::write(&self.0, writer)?;
		Writeable::write(&self.1, writer)?;
		Writeable::write(&self.2, writer)?;
		Writeable::write(&self.3, writer)
	}
}

impl<A: Readable, B: Readable, C: Readable> Readable for (A, B, C) {
	fn read(reader: &mut dyn Reader) -> Result<(A, B, C), Error> {
		Ok((
			Readable::read(reader)?,
			Readable::read(reader)?,
			Readable::read(reader)?,
		))
	}
}

impl<A: Readable, B: Readable, C: Readable, D: Readable> Readable for (A, B, C, D) {
	fn read(reader: &mut dyn Reader) -> Result<(A, B, C, D), Error> {
		Ok((
			Readable::read(reader)?,
			Readable::read(reader)?,
			Readable::read(reader)?,
			Readable::read(reader)?,
		))
	}
}

impl Writeable for [u8; 4] {
	fn write<W: Writer>(&self, writer: &mut W) -> Result<(), Error> {
		writer.write_bytes(self)
	}
}

/// Trait for types that serialize to a known fixed length.
pub trait FixedLength {
	/// The length in bytes
	const LEN: usize;
}

/// Trait for types that can be added to a PMMR.
pub trait PMMRable: Writeable + Clone + Debug + DefaultHashable {
	/// The type of element actually stored in the MMR data file.
	/// This allows us to store Hash elements in the header MMR for variable size BlockHeaders.
	type E: FixedLength + Readable + Writeable + Debug;

	/// Convert the pmmrable into the element to be stored in the MMR data file.
	fn as_elmt(&self) -> Self::E;
}

/// Generic trait to ensure PMMR elements can be hashed with an index
pub trait PMMRIndexHashable {
	/// Hash with a given index
	fn hash_with_index(&self, index: u64) -> Hash;
}

impl<T: DefaultHashable> PMMRIndexHashable for T {
	fn hash_with_index(&self, index: u64) -> Hash {
		(index, self).hash()
	}
}

/// Useful marker trait on types that can be sized byte slices
pub trait AsFixedBytes: Sized + AsRef<[u8]> {
	/// The length in bytes
	fn len(&self) -> usize;
}

impl<'a> AsFixedBytes for &'a [u8] {
	fn len(&self) -> usize {
		1
	}
}
impl AsFixedBytes for Vec<u8> {
	fn len(&self) -> usize {
		self.len()
	}
}
impl AsFixedBytes for [u8; 1] {
	fn len(&self) -> usize {
		1
	}
}
impl AsFixedBytes for [u8; 2] {
	fn len(&self) -> usize {
		2
	}
}
impl AsFixedBytes for [u8; 4] {
	fn len(&self) -> usize {
		4
	}
}
impl AsFixedBytes for [u8; 6] {
	fn len(&self) -> usize {
		6
	}
}
impl AsFixedBytes for [u8; 8] {
	fn len(&self) -> usize {
		8
	}
}
impl AsFixedBytes for [u8; 20] {
	fn len(&self) -> usize {
		20
	}
}
impl AsFixedBytes for [u8; 32] {
	fn len(&self) -> usize {
		32
	}
}
impl AsFixedBytes for String {
	fn len(&self) -> usize {
		self.len()
	}
}
impl AsFixedBytes for crate::core::hash::Hash {
	fn len(&self) -> usize {
		32
	}
}
impl AsFixedBytes for crate::util::secp::pedersen::RangeProof {
	fn len(&self) -> usize {
		self.plen
	}
}
impl AsFixedBytes for crate::util::secp::Signature {
	fn len(&self) -> usize {
		64
	}
}
impl AsFixedBytes for crate::util::secp::pedersen::Commitment {
	fn len(&self) -> usize {
		PEDERSEN_COMMITMENT_SIZE
	}
}
impl AsFixedBytes for BlindingFactor {
	fn len(&self) -> usize {
		SECRET_KEY_SIZE
	}
}
impl AsFixedBytes for crate::keychain::Identifier {
	fn len(&self) -> usize {
		IDENTIFIER_SIZE
	}
}

// serializer for io::Errorkind, originally auto-generated by serde-derive
// slightly modified to handle the #[non_exhaustive] tag on io::ErrorKind
fn serialize_error_kind<S>(
	kind: &io::ErrorKind,
	serializer: S,
) -> serde::export::Result<S::Ok, S::Error>
where
	S: serde::Serializer,
{
	match *kind {
		io::ErrorKind::NotFound => {
			serde::Serializer::serialize_unit_variant(serializer, "ErrorKind", 0u32, "NotFound")
		}
		io::ErrorKind::PermissionDenied => serde::Serializer::serialize_unit_variant(
			serializer,
			"ErrorKind",
			1u32,
			"PermissionDenied",
		),
		io::ErrorKind::ConnectionRefused => serde::Serializer::serialize_unit_variant(
			serializer,
			"ErrorKind",
			2u32,
			"ConnectionRefused",
		),
		io::ErrorKind::ConnectionReset => serde::Serializer::serialize_unit_variant(
			serializer,
			"ErrorKind",
			3u32,
			"ConnectionReset",
		),
		io::ErrorKind::ConnectionAborted => serde::Serializer::serialize_unit_variant(
			serializer,
			"ErrorKind",
			4u32,
			"ConnectionAborted",
		),
		io::ErrorKind::NotConnected => {
			serde::Serializer::serialize_unit_variant(serializer, "ErrorKind", 5u32, "NotConnected")
		}
		io::ErrorKind::AddrInUse => {
			serde::Serializer::serialize_unit_variant(serializer, "ErrorKind", 6u32, "AddrInUse")
		}
		io::ErrorKind::AddrNotAvailable => serde::Serializer::serialize_unit_variant(
			serializer,
			"ErrorKind",
			7u32,
			"AddrNotAvailable",
		),
		io::ErrorKind::BrokenPipe => {
			serde::Serializer::serialize_unit_variant(serializer, "ErrorKind", 8u32, "BrokenPipe")
		}
		io::ErrorKind::AlreadyExists => serde::Serializer::serialize_unit_variant(
			serializer,
			"ErrorKind",
			9u32,
			"AlreadyExists",
		),
		io::ErrorKind::WouldBlock => {
			serde::Serializer::serialize_unit_variant(serializer, "ErrorKind", 10u32, "WouldBlock")
		}
		io::ErrorKind::InvalidInput => serde::Serializer::serialize_unit_variant(
			serializer,
			"ErrorKind",
			11u32,
			"InvalidInput",
		),
		io::ErrorKind::InvalidData => {
			serde::Serializer::serialize_unit_variant(serializer, "ErrorKind", 12u32, "InvalidData")
		}
		io::ErrorKind::TimedOut => {
			serde::Serializer::serialize_unit_variant(serializer, "ErrorKind", 13u32, "TimedOut")
		}
		io::ErrorKind::WriteZero => {
			serde::Serializer::serialize_unit_variant(serializer, "ErrorKind", 14u32, "WriteZero")
		}
		io::ErrorKind::Interrupted => {
			serde::Serializer::serialize_unit_variant(serializer, "ErrorKind", 15u32, "Interrupted")
		}
		io::ErrorKind::Other => {
			serde::Serializer::serialize_unit_variant(serializer, "ErrorKind", 16u32, "Other")
		}
		io::ErrorKind::UnexpectedEof => serde::Serializer::serialize_unit_variant(
			serializer,
			"ErrorKind",
			17u32,
			"UnexpectedEof",
		),
		// #[non_exhaustive] is used on the definition of ErrorKind for future compatability
		// That means match statements always need to match on _.
		// The downside here is that rustc won't be able to warn us if io::ErrorKind another
		// field is added to io::ErrorKind
		_ => serde::Serializer::serialize_unit_variant(serializer, "ErrorKind", 16u32, "Other"),
	}
}

// deserializer for io::Errorkind, originally auto-generated by serde-derive
fn deserialize_error_kind<'de, D>(deserializer: D) -> serde::export::Result<io::ErrorKind, D::Error>
where
	D: serde::Deserializer<'de>,
{
	#[allow(non_camel_case_types)]
	enum Field {
		field0,
		field1,
		field2,
		field3,
		field4,
		field5,
		field6,
		field7,
		field8,
		field9,
		field10,
		field11,
		field12,
		field13,
		field14,
		field15,
		field16,
		field17,
	}
	struct FieldVisitor;
	impl<'de> serde::de::Visitor<'de> for FieldVisitor {
		type Value = Field;
		fn expecting(
			&self,
			formatter: &mut serde::export::Formatter,
		) -> serde::export::fmt::Result {
			serde::export::Formatter::write_str(formatter, "variant identifier")
		}
		fn visit_u64<E>(self, value: u64) -> serde::export::Result<Self::Value, E>
		where
			E: serde::de::Error,
		{
			match value {
				0u64 => serde::export::Ok(Field::field0),
				1u64 => serde::export::Ok(Field::field1),
				2u64 => serde::export::Ok(Field::field2),
				3u64 => serde::export::Ok(Field::field3),
				4u64 => serde::export::Ok(Field::field4),
				5u64 => serde::export::Ok(Field::field5),
				6u64 => serde::export::Ok(Field::field6),
				7u64 => serde::export::Ok(Field::field7),
				8u64 => serde::export::Ok(Field::field8),
				9u64 => serde::export::Ok(Field::field9),
				10u64 => serde::export::Ok(Field::field10),
				11u64 => serde::export::Ok(Field::field11),
				12u64 => serde::export::Ok(Field::field12),
				13u64 => serde::export::Ok(Field::field13),
				14u64 => serde::export::Ok(Field::field14),
				15u64 => serde::export::Ok(Field::field15),
				16u64 => serde::export::Ok(Field::field16),
				17u64 => serde::export::Ok(Field::field17),
				_ => serde::export::Err(serde::de::Error::invalid_value(
					serde::de::Unexpected::Unsigned(value),
					&"variant index 0 <= i < 18",
				)),
			}
		}
		fn visit_str<E>(self, value: &str) -> serde::export::Result<Self::Value, E>
		where
			E: serde::de::Error,
		{
			match value {
				"NotFound" => serde::export::Ok(Field::field0),
				"PermissionDenied" => serde::export::Ok(Field::field1),
				"ConnectionRefused" => serde::export::Ok(Field::field2),
				"ConnectionReset" => serde::export::Ok(Field::field3),
				"ConnectionAborted" => serde::export::Ok(Field::field4),
				"NotConnected" => serde::export::Ok(Field::field5),
				"AddrInUse" => serde::export::Ok(Field::field6),
				"AddrNotAvailable" => serde::export::Ok(Field::field7),
				"BrokenPipe" => serde::export::Ok(Field::field8),
				"AlreadyExists" => serde::export::Ok(Field::field9),
				"WouldBlock" => serde::export::Ok(Field::field10),
				"InvalidInput" => serde::export::Ok(Field::field11),
				"InvalidData" => serde::export::Ok(Field::field12),
				"TimedOut" => serde::export::Ok(Field::field13),
				"WriteZero" => serde::export::Ok(Field::field14),
				"Interrupted" => serde::export::Ok(Field::field15),
				"Other" => serde::export::Ok(Field::field16),
				"UnexpectedEof" => serde::export::Ok(Field::field17),
				_ => serde::export::Err(serde::de::Error::unknown_variant(value, VARIANTS)),
			}
		}
		fn visit_bytes<E>(self, value: &[u8]) -> serde::export::Result<Self::Value, E>
		where
			E: serde::de::Error,
		{
			match value {
				b"NotFound" => serde::export::Ok(Field::field0),
				b"PermissionDenied" => serde::export::Ok(Field::field1),
				b"ConnectionRefused" => serde::export::Ok(Field::field2),
				b"ConnectionReset" => serde::export::Ok(Field::field3),
				b"ConnectionAborted" => serde::export::Ok(Field::field4),
				b"NotConnected" => serde::export::Ok(Field::field5),
				b"AddrInUse" => serde::export::Ok(Field::field6),
				b"AddrNotAvailable" => serde::export::Ok(Field::field7),
				b"BrokenPipe" => serde::export::Ok(Field::field8),
				b"AlreadyExists" => serde::export::Ok(Field::field9),
				b"WouldBlock" => serde::export::Ok(Field::field10),
				b"InvalidInput" => serde::export::Ok(Field::field11),
				b"InvalidData" => serde::export::Ok(Field::field12),
				b"TimedOut" => serde::export::Ok(Field::field13),
				b"WriteZero" => serde::export::Ok(Field::field14),
				b"Interrupted" => serde::export::Ok(Field::field15),
				b"Other" => serde::export::Ok(Field::field16),
				b"UnexpectedEof" => serde::export::Ok(Field::field17),
				_ => {
					let value = &serde::export::from_utf8_lossy(value);
					serde::export::Err(serde::de::Error::unknown_variant(value, VARIANTS))
				}
			}
		}
	}
	impl<'de> serde::Deserialize<'de> for Field {
		#[inline]
		fn deserialize<D>(deserializer: D) -> serde::export::Result<Self, D::Error>
		where
			D: serde::Deserializer<'de>,
		{
			serde::Deserializer::deserialize_identifier(deserializer, FieldVisitor)
		}
	}
	struct Visitor<'de> {
		marker: serde::export::PhantomData<io::ErrorKind>,
		lifetime: serde::export::PhantomData<&'de ()>,
	}
	impl<'de> serde::de::Visitor<'de> for Visitor<'de> {
		type Value = io::ErrorKind;
		fn expecting(
			&self,
			formatter: &mut serde::export::Formatter,
		) -> serde::export::fmt::Result {
			serde::export::Formatter::write_str(formatter, "enum io::ErrorKind")
		}
		fn visit_enum<A>(self, data: A) -> serde::export::Result<Self::Value, A::Error>
		where
			A: serde::de::EnumAccess<'de>,
		{
			match match serde::de::EnumAccess::variant(data) {
				serde::export::Ok(val) => val,
				serde::export::Err(err) => {
					return serde::export::Err(err);
				}
			} {
				(Field::field0, variant) => {
					match serde::de::VariantAccess::unit_variant(variant) {
						serde::export::Ok(val) => val,
						serde::export::Err(err) => {
							return serde::export::Err(err);
						}
					};
					serde::export::Ok(io::ErrorKind::NotFound)
				}
				(Field::field1, variant) => {
					match serde::de::VariantAccess::unit_variant(variant) {
						serde::export::Ok(val) => val,
						serde::export::Err(err) => {
							return serde::export::Err(err);
						}
					};
					serde::export::Ok(io::ErrorKind::PermissionDenied)
				}
				(Field::field2, variant) => {
					match serde::de::VariantAccess::unit_variant(variant) {
						serde::export::Ok(val) => val,
						serde::export::Err(err) => {
							return serde::export::Err(err);
						}
					};
					serde::export::Ok(io::ErrorKind::ConnectionRefused)
				}
				(Field::field3, variant) => {
					match serde::de::VariantAccess::unit_variant(variant) {
						serde::export::Ok(val) => val,
						serde::export::Err(err) => {
							return serde::export::Err(err);
						}
					};
					serde::export::Ok(io::ErrorKind::ConnectionReset)
				}
				(Field::field4, variant) => {
					match serde::de::VariantAccess::unit_variant(variant) {
						serde::export::Ok(val) => val,
						serde::export::Err(err) => {
							return serde::export::Err(err);
						}
					};
					serde::export::Ok(io::ErrorKind::ConnectionAborted)
				}
				(Field::field5, variant) => {
					match serde::de::VariantAccess::unit_variant(variant) {
						serde::export::Ok(val) => val,
						serde::export::Err(err) => {
							return serde::export::Err(err);
						}
					};
					serde::export::Ok(io::ErrorKind::NotConnected)
				}
				(Field::field6, variant) => {
					match serde::de::VariantAccess::unit_variant(variant) {
						serde::export::Ok(val) => val,
						serde::export::Err(err) => {
							return serde::export::Err(err);
						}
					};
					serde::export::Ok(io::ErrorKind::AddrInUse)
				}
				(Field::field7, variant) => {
					match serde::de::VariantAccess::unit_variant(variant) {
						serde::export::Ok(val) => val,
						serde::export::Err(err) => {
							return serde::export::Err(err);
						}
					};
					serde::export::Ok(io::ErrorKind::AddrNotAvailable)
				}
				(Field::field8, variant) => {
					match serde::de::VariantAccess::unit_variant(variant) {
						serde::export::Ok(val) => val,
						serde::export::Err(err) => {
							return serde::export::Err(err);
						}
					};
					serde::export::Ok(io::ErrorKind::BrokenPipe)
				}
				(Field::field9, variant) => {
					match serde::de::VariantAccess::unit_variant(variant) {
						serde::export::Ok(val) => val,
						serde::export::Err(err) => {
							return serde::export::Err(err);
						}
					};
					serde::export::Ok(io::ErrorKind::AlreadyExists)
				}
				(Field::field10, variant) => {
					match serde::de::VariantAccess::unit_variant(variant) {
						serde::export::Ok(val) => val,
						serde::export::Err(err) => {
							return serde::export::Err(err);
						}
					};
					serde::export::Ok(io::ErrorKind::WouldBlock)
				}
				(Field::field11, variant) => {
					match serde::de::VariantAccess::unit_variant(variant) {
						serde::export::Ok(val) => val,
						serde::export::Err(err) => {
							return serde::export::Err(err);
						}
					};
					serde::export::Ok(io::ErrorKind::InvalidInput)
				}
				(Field::field12, variant) => {
					match serde::de::VariantAccess::unit_variant(variant) {
						serde::export::Ok(val) => val,
						serde::export::Err(err) => {
							return serde::export::Err(err);
						}
					};
					serde::export::Ok(io::ErrorKind::InvalidData)
				}
				(Field::field13, variant) => {
					match serde::de::VariantAccess::unit_variant(variant) {
						serde::export::Ok(val) => val,
						serde::export::Err(err) => {
							return serde::export::Err(err);
						}
					};
					serde::export::Ok(io::ErrorKind::TimedOut)
				}
				(Field::field14, variant) => {
					match serde::de::VariantAccess::unit_variant(variant) {
						serde::export::Ok(val) => val,
						serde::export::Err(err) => {
							return serde::export::Err(err);
						}
					};
					serde::export::Ok(io::ErrorKind::WriteZero)
				}
				(Field::field15, variant) => {
					match serde::de::VariantAccess::unit_variant(variant) {
						serde::export::Ok(val) => val,
						serde::export::Err(err) => {
							return serde::export::Err(err);
						}
					};
					serde::export::Ok(io::ErrorKind::Interrupted)
				}
				(Field::field16, variant) => {
					match serde::de::VariantAccess::unit_variant(variant) {
						serde::export::Ok(val) => val,
						serde::export::Err(err) => {
							return serde::export::Err(err);
						}
					};
					serde::export::Ok(io::ErrorKind::Other)
				}
				(Field::field17, variant) => {
					match serde::de::VariantAccess::unit_variant(variant) {
						serde::export::Ok(val) => val,
						serde::export::Err(err) => {
							return serde::export::Err(err);
						}
					};
					serde::export::Ok(io::ErrorKind::UnexpectedEof)
				}
			}
		}
	}
	const VARIANTS: &'static [&'static str] = &[
		"NotFound",
		"PermissionDenied",
		"ConnectionRefused",
		"ConnectionReset",
		"ConnectionAborted",
		"NotConnected",
		"AddrInUse",
		"AddrNotAvailable",
		"BrokenPipe",
		"AlreadyExists",
		"WouldBlock",
		"InvalidInput",
		"InvalidData",
		"TimedOut",
		"WriteZero",
		"Interrupted",
		"Other",
		"UnexpectedEof",
	];
	serde::Deserializer::deserialize_enum(
		deserializer,
		"ErrorKind",
		VARIANTS,
		Visitor {
			marker: serde::export::PhantomData::<io::ErrorKind>,
			lifetime: serde::export::PhantomData,
		},
	)
}<|MERGE_RESOLUTION|>--- conflicted
+++ resolved
@@ -22,11 +22,7 @@
 use crate::core::hash::{DefaultHashable, Hash, Hashed};
 use crate::global::PROTOCOL_VERSION;
 use crate::keychain::{BlindingFactor, Identifier, IDENTIFIER_SIZE};
-<<<<<<< HEAD
 use crate::num_bigint::BigUint;
-use crate::util::read_write::read_exact;
-=======
->>>>>>> b4e42bef
 use crate::util::secp::constants::{
 	AGG_SIGNATURE_SIZE, COMPRESSED_PUBLIC_KEY_SIZE, MAX_PROOF_SIZE, PEDERSEN_COMMITMENT_SIZE,
 	SECRET_KEY_SIZE,
@@ -35,13 +31,8 @@
 use crate::util::secp::pedersen::{Commitment, RangeProof};
 use crate::util::secp::Signature;
 use crate::util::secp::{ContextFlag, Secp256k1};
-<<<<<<< HEAD
 use byteorder::{BigEndian, ByteOrder, LittleEndian, ReadBytesExt};
-use std::fmt::Debug;
-=======
-use byteorder::{BigEndian, ByteOrder, ReadBytesExt};
 use std::fmt::{self, Debug};
->>>>>>> b4e42bef
 use std::io::{self, Read, Write};
 use std::marker;
 use std::{cmp, error};
@@ -564,50 +555,38 @@
 		let buf = self.read_fixed_bytes(2)?;
 		Ok(BigEndian::read_u16(&buf[..]))
 	}
-<<<<<<< HEAD
 	fn read_u16_le(&mut self) -> Result<u16, Error> {
 		let buf = self.read_fixed_bytes(2)?;
 		Ok(LittleEndian::read_u16(&buf[..]))
 	}
 
-=======
->>>>>>> b4e42bef
 	fn read_u32(&mut self) -> Result<u32, Error> {
 		let buf = self.read_fixed_bytes(4)?;
 		Ok(BigEndian::read_u32(&buf[..]))
 	}
-<<<<<<< HEAD
 	fn read_u32_le(&mut self) -> Result<u32, Error> {
 		let buf = self.read_fixed_bytes(4)?;
 		Ok(LittleEndian::read_u32(&buf[..]))
 	}
 
-=======
->>>>>>> b4e42bef
 	fn read_i32(&mut self) -> Result<i32, Error> {
 		let buf = self.read_fixed_bytes(4)?;
 		Ok(BigEndian::read_i32(&buf[..]))
 	}
-<<<<<<< HEAD
 	fn read_i32_le(&mut self) -> Result<i32, Error> {
 		let buf = self.read_fixed_bytes(4)?;
 		Ok(LittleEndian::read_i32(&buf[..]))
 	}
 
-=======
->>>>>>> b4e42bef
 	fn read_u64(&mut self) -> Result<u64, Error> {
 		let buf = self.read_fixed_bytes(8)?;
 		Ok(BigEndian::read_u64(&buf[..]))
 	}
-<<<<<<< HEAD
 	fn read_u64_le(&mut self) -> Result<u64, Error> {
 		let buf = self.read_fixed_bytes(8)?;
 		Ok(LittleEndian::read_u64(&buf[..]))
 	}
 
-=======
->>>>>>> b4e42bef
 	fn read_i64(&mut self) -> Result<i64, Error> {
 		let buf = self.read_fixed_bytes(8)?;
 		Ok(BigEndian::read_i64(&buf[..]))
