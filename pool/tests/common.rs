// Copyright 2019 The Grin Developers
//
// Licensed under the Apache License, Version 2.0 (the "License");
// you may not use this file except in compliance with the License.
// You may obtain a copy of the License at
//
//     http://www.apache.org/licenses/LICENSE-2.0
//
// Unless required by applicable law or agreed to in writing, software
// distributed under the License is distributed on an "AS IS" BASIS,
// WITHOUT WARRANTIES OR CONDITIONS OF ANY KIND, either express or implied.
// See the License for the specific language governing permissions and
// limitations under the License.

//! Common test functions

use self::chain::store::ChainStore;
use self::chain::types::Tip;
use self::core::core::hash::{Hash, Hashed};
use self::core::core::verifier_cache::VerifierCache;
<<<<<<< HEAD
use self::core::core::{Block, BlockHeader, BlockSums, Committed, KernelFeatures, Transaction};
=======
use self::core::core::{
	Block, BlockHeader, BlockSums, BlockTokenSums, Committed, TokenKey, Transaction,
};
>>>>>>> e36876a4
use self::core::libtx;
use self::keychain::{ExtKeychain, Keychain};
use self::pool::types::*;
use self::pool::TransactionPool;
use self::util::secp::pedersen::Commitment;
use self::util::RwLock;
use grin_chain as chain;
use grin_core as core;
use grin_keychain as keychain;
use grin_pool as pool;
use grin_util as util;
use std::collections::{HashMap, HashSet};
use std::fs;
use std::sync::Arc;

#[derive(Clone)]
pub struct ChainAdapter {
	pub store: Arc<RwLock<ChainStore>>,
	pub utxo: Arc<RwLock<HashSet<Commitment>>>,
	pub token_utxo: Arc<RwLock<HashMap<TokenKey, HashSet<Commitment>>>>,
}

impl ChainAdapter {
	pub fn init(db_root: String) -> Result<ChainAdapter, String> {
		let target_dir = format!("target/{}", db_root);
		let chain_store = ChainStore::new(&target_dir)
			.map_err(|e| format!("failed to init chain_store, {:?}", e))?;
		let store = Arc::new(RwLock::new(chain_store));
		let utxo = Arc::new(RwLock::new(HashSet::new()));
		let token_utxo = Arc::new(RwLock::new(HashMap::new()));

		Ok(ChainAdapter {
			store,
			utxo,
			token_utxo,
		})
	}

	pub fn update_db_for_block(&self, block: &Block) {
		let header = &block.header;
		let tip = Tip::from_header(header);
		let s = self.store.write();
		let batch = s.batch().unwrap();

		batch.save_block_header(header).unwrap();
		batch.save_body_head(&tip).unwrap();

		// Retrieve previous block_sums from the db.
		let prev_sums = if let Ok(prev_sums) = batch.get_block_sums(&tip.prev_block_h) {
			prev_sums
		} else {
			BlockSums::default()
		};

		// Overage is based purely on the new block.
		// Previous block_sums have taken all previous overage into account.
		let overage = header.overage();

		// Offset on the other hand is the total kernel offset from the new block.
		let offset = header.total_kernel_offset();

		// Verify the kernel sums for the block_sums with the new block applied.
		let (utxo_sum, kernel_sum) = (prev_sums, block as &dyn Committed)
			.verify_kernel_sums(overage, offset)
			.unwrap();

		let block_sums = BlockSums {
			utxo_sum,
			kernel_sum,
		};
		batch.save_block_sums(&header.hash(), &block_sums).unwrap();

		let prev_token_sums =
			if let Ok(prev_token_sums) = batch.get_block_token_sums(&tip.prev_block_h) {
				prev_token_sums
			} else {
				BlockTokenSums::default()
			};

		// Verify the kernel sums for the block_sums with the new block applied.
		let token_kernel_sum = (prev_token_sums, block as &dyn Committed)
			.verify_token_kernel_sum()
			.unwrap();

		batch
			.save_block_token_sums(&header.hash(), &token_kernel_sum)
			.unwrap();

		batch.commit().unwrap();

		{
			let mut utxo = self.utxo.write();
			for x in block.inputs() {
				utxo.remove(&x.commitment());
			}
			for x in block.outputs() {
				utxo.insert(x.commitment());
			}
		}

		{
			let mut token_utxo = self.token_utxo.write();
			for x in block.token_inputs() {
				let vec = token_utxo.entry(x.token_type).or_insert(HashSet::new());
				vec.remove(&x.commitment());
			}
			for x in block.token_outputs() {
				let vec = token_utxo.entry(x.token_type).or_insert(HashSet::new());
				vec.insert(x.commitment());
			}
		}
	}
}

impl BlockChain for ChainAdapter {
	fn chain_head(&self) -> Result<BlockHeader, PoolError> {
		let s = self.store.read();
		s.head_header()
			.map_err(|_| PoolError::Other(format!("failed to get chain head")))
	}

	fn get_block_header(&self, hash: &Hash) -> Result<BlockHeader, PoolError> {
		let s = self.store.read();
		s.get_block_header(hash)
			.map_err(|_| PoolError::Other(format!("failed to get block header")))
	}

	fn get_block_sums(&self, hash: &Hash) -> Result<BlockSums, PoolError> {
		let s = self.store.read();
		s.get_block_sums(hash)
			.map_err(|_| PoolError::Other(format!("failed to get block sums")))
	}

	fn get_block_token_sums(&self, hash: &Hash) -> Result<BlockTokenSums, PoolError> {
		let s = self.store.read();
		s.get_block_token_sums(hash)
			.map_err(|_| PoolError::Other(format!("failed to get block token sums")))
	}

	fn validate_tx(&self, tx: &Transaction) -> Result<(), pool::PoolError> {
		let utxo = self.utxo.read();

		for x in tx.outputs() {
			if utxo.contains(&x.commitment()) {
				return Err(PoolError::Other(format!("output commitment not unique")));
			}
		}

		for x in tx.inputs() {
			if !utxo.contains(&x.commitment()) {
				return Err(PoolError::Other(format!("not in utxo set")));
			}
		}

		let token_utxo = self.token_utxo.read();
		for x in tx.token_outputs() {
			let vec = token_utxo.get(&x.token_type);
			if vec.is_some() && vec.unwrap().contains(&x.commitment()) {
				return Err(PoolError::Other(format!(
					"token output commitment not unique"
				)));
			}
		}

		for x in tx.token_inputs() {
			let vec = token_utxo.get(&x.token_type);

			if vec.is_none() || !vec.unwrap().contains(&x.commitment()) {
				return Err(PoolError::Other(format!("not in token utxo set")));
			}
		}

		Ok(())
	}

	// Mocking this check out for these tests.
	// We will test the Merkle proof verification logic elsewhere.
	fn verify_coinbase_maturity(&self, _tx: &Transaction) -> Result<(), PoolError> {
		Ok(())
	}

	// Mocking this out for these tests.
	fn verify_tx_lock_height(&self, _tx: &Transaction) -> Result<(), PoolError> {
		Ok(())
	}
}

pub fn test_setup(
	chain: Arc<dyn BlockChain>,
	verifier_cache: Arc<RwLock<dyn VerifierCache>>,
) -> TransactionPool {
	TransactionPool::new(
		PoolConfig {
			accept_fee_base: 0,
			max_pool_size: 50,
			max_stempool_size: 50,
			mineable_max_weight: 10_000,
		},
		chain.clone(),
		verifier_cache.clone(),
		Arc::new(NoopAdapter {}),
	)
}

pub fn test_transaction_spending_coinbase<K>(
	keychain: &K,
	header: &BlockHeader,
	output_values: Vec<u64>,
) -> Transaction
where
	K: Keychain,
{
	let output_sum = output_values.iter().sum::<u64>() as i64;

	let coinbase_reward: u64 = 50_000_000_000;

	let fees: i64 = coinbase_reward as i64 - output_sum;
	assert!(fees >= 0);

	let mut tx_elements = Vec::new();

	// single input spending a single coinbase (deterministic key_id aka height)
	{
		let key_id = ExtKeychain::derive_key_id(1, header.height as u32, 0, 0, 0);
		tx_elements.push(libtx::build::coinbase_input(coinbase_reward, key_id));
	}

	for output_value in output_values {
		let key_id = ExtKeychain::derive_key_id(1, output_value as u32, 0, 0, 0);
		tx_elements.push(libtx::build::output(output_value, key_id));
	}

	libtx::build::transaction(
		KernelFeatures::Plain { fee: fees as u64 },
		tx_elements,
		keychain,
		&libtx::ProofBuilder::new(keychain),
	)
	.unwrap()
}

pub fn test_transaction<K>(
	keychain: &K,
	input_values: Vec<u64>,
	output_values: Vec<u64>,
) -> Transaction
where
	K: Keychain,
{
	let input_sum = input_values.iter().sum::<u64>() as i64;
	let output_sum = output_values.iter().sum::<u64>() as i64;

	let fees: i64 = input_sum - output_sum;
	assert!(fees >= 0);

	let mut tx_elements = Vec::new();

	for input_value in input_values {
		let key_id = ExtKeychain::derive_key_id(1, input_value as u32, 0, 0, 0);
		tx_elements.push(libtx::build::input(input_value, key_id));
	}

	for output_value in output_values {
		let key_id = ExtKeychain::derive_key_id(1, output_value as u32, 0, 0, 0);
		tx_elements.push(libtx::build::output(output_value, key_id));
	}

	libtx::build::transaction(
		KernelFeatures::Plain { fee: fees as u64 },
		tx_elements,
		keychain,
		&libtx::ProofBuilder::new(keychain),
	)
	.unwrap()
}

pub fn test_issue_token_transaction<K>(
	keychain: &K,
	input_value: u64,
	output_value: u64,
	token_type: TokenKey,
	amount: u64,
) -> Transaction
where
	K: Keychain,
{
	let fees: i64 = (input_value - output_value) as i64;
	assert!(fees >= 0);

	let mut tx_elements = Vec::new();

	let key_id = ExtKeychain::derive_key_id(1, input_value as u32, 0, 0, 0);
	tx_elements.push(libtx::build::input(input_value, key_id));

	let key_id = ExtKeychain::derive_key_id(1, output_value as u32, 0, 0, 0);
	tx_elements.push(libtx::build::output(output_value, key_id));

	tx_elements.push(libtx::build::with_fee(fees as u64));

	let key_id = ExtKeychain::derive_key_id(1, amount as u32, 0, 0, 0);
	tx_elements.push(libtx::build::token_output(amount, token_type, true, key_id));

	libtx::build::transaction(tx_elements, keychain, &libtx::ProofBuilder::new(keychain)).unwrap()
}

pub fn test_token_transaction<K>(
	keychain: &K,
	input_value: u64,
	output_value: u64,
	token_type: TokenKey,
	token_input_values: Vec<u64>,
	token_output_values: Vec<u64>,
) -> Transaction
where
	K: Keychain,
{
	let fees: i64 = (input_value - output_value) as i64;
	assert!(fees >= 0);

	let mut tx_elements = Vec::new();

	let key_id = ExtKeychain::derive_key_id(1, input_value as u32, 0, 0, 0);
	tx_elements.push(libtx::build::input(input_value, key_id));

	let key_id = ExtKeychain::derive_key_id(1, output_value as u32, 0, 0, 0);
	tx_elements.push(libtx::build::output(output_value, key_id));

	tx_elements.push(libtx::build::with_fee(fees as u64));

	for token_input_value in token_input_values {
		let key_id = ExtKeychain::derive_key_id(1, token_input_value as u32, 0, 0, 0);
		tx_elements.push(libtx::build::token_input(
			token_input_value,
			token_type,
			false,
			key_id,
		));
	}

	for token_output_value in token_output_values {
		let key_id = ExtKeychain::derive_key_id(1, token_output_value as u32, 0, 0, 0);
		tx_elements.push(libtx::build::token_output(
			token_output_value,
			token_type,
			false,
			key_id,
		));
	}

	libtx::build::transaction(tx_elements, keychain, &libtx::ProofBuilder::new(keychain)).unwrap()
}

pub fn test_source() -> TxSource {
	TxSource::Broadcast
}

pub fn clean_output_dir(db_root: String) {
	if let Err(e) = fs::remove_dir_all(format!("target/{}", db_root)) {
		println!("cleaning output dir failed - {:?}", e)
	}
}<|MERGE_RESOLUTION|>--- conflicted
+++ resolved
@@ -18,13 +18,10 @@
 use self::chain::types::Tip;
 use self::core::core::hash::{Hash, Hashed};
 use self::core::core::verifier_cache::VerifierCache;
-<<<<<<< HEAD
-use self::core::core::{Block, BlockHeader, BlockSums, Committed, KernelFeatures, Transaction};
-=======
 use self::core::core::{
-	Block, BlockHeader, BlockSums, BlockTokenSums, Committed, TokenKey, Transaction,
+	Block, BlockHeader, BlockSums, BlockTokenSums, Committed, KernelFeatures, TokenKernelFeatures,
+	TokenKey, Transaction,
 };
->>>>>>> e36876a4
 use self::core::libtx;
 use self::keychain::{ExtKeychain, Keychain};
 use self::pool::types::*;
@@ -259,6 +256,7 @@
 
 	libtx::build::transaction(
 		KernelFeatures::Plain { fee: fees as u64 },
+		None,
 		tx_elements,
 		keychain,
 		&libtx::ProofBuilder::new(keychain),
@@ -294,6 +292,7 @@
 
 	libtx::build::transaction(
 		KernelFeatures::Plain { fee: fees as u64 },
+		None,
 		tx_elements,
 		keychain,
 		&libtx::ProofBuilder::new(keychain),
@@ -322,12 +321,17 @@
 	let key_id = ExtKeychain::derive_key_id(1, output_value as u32, 0, 0, 0);
 	tx_elements.push(libtx::build::output(output_value, key_id));
 
-	tx_elements.push(libtx::build::with_fee(fees as u64));
-
 	let key_id = ExtKeychain::derive_key_id(1, amount as u32, 0, 0, 0);
 	tx_elements.push(libtx::build::token_output(amount, token_type, true, key_id));
 
-	libtx::build::transaction(tx_elements, keychain, &libtx::ProofBuilder::new(keychain)).unwrap()
+	libtx::build::transaction(
+		KernelFeatures::Plain { fee: fees as u64 },
+		Some(TokenKernelFeatures::IssueToken),
+		tx_elements,
+		keychain,
+		&libtx::ProofBuilder::new(keychain),
+	)
+	.unwrap()
 }
 
 pub fn test_token_transaction<K>(
@@ -352,8 +356,6 @@
 	let key_id = ExtKeychain::derive_key_id(1, output_value as u32, 0, 0, 0);
 	tx_elements.push(libtx::build::output(output_value, key_id));
 
-	tx_elements.push(libtx::build::with_fee(fees as u64));
-
 	for token_input_value in token_input_values {
 		let key_id = ExtKeychain::derive_key_id(1, token_input_value as u32, 0, 0, 0);
 		tx_elements.push(libtx::build::token_input(
@@ -374,7 +376,14 @@
 		));
 	}
 
-	libtx::build::transaction(tx_elements, keychain, &libtx::ProofBuilder::new(keychain)).unwrap()
+	libtx::build::transaction(
+		KernelFeatures::Plain { fee: fees as u64 },
+		Some(TokenKernelFeatures::PlainToken),
+		tx_elements,
+		keychain,
+		&libtx::ProofBuilder::new(keychain),
+	)
+	.unwrap()
 }
 
 pub fn test_source() -> TxSource {
