[package]
name = "grin_pool"
<<<<<<< HEAD
version = "1.1.0"
=======
version = "1.0.2"
>>>>>>> 391e311f
authors = ["Grin Developers <mimblewimble@lists.launchpad.net>"]
description = "Chain implementation for grin, a simple, private and scalable cryptocurrency implementation based on the MimbleWimble chain format."
license = "Apache-2.0"
repository = "https://github.com/mimblewimble/grin"
keywords = [ "crypto", "grin", "mimblewimble" ]
workspace = '..'
edition = "2018"

[dependencies]
blake2-rfc = "0.2"
rand = "0.5"
serde = "1"
serde_derive = "1"
log = "0.4"
chrono = "0.4.4"
failure = "0.1"
failure_derive = "0.1"

<<<<<<< HEAD
grin_core = { path = "../core", version = "1.1.0" }
grin_keychain = { path = "../keychain", version = "1.1.0" }
grin_store = { path = "../store", version = "1.1.0" }
grin_util = { path = "../util", version = "1.1.0" }

[dev-dependencies]
grin_chain = { path = "../chain", version = "1.1.0" }
=======
grin_core = { path = "../core", version = "1.0.2" }
grin_keychain = { path = "../keychain", version = "1.0.2" }
grin_store = { path = "../store", version = "1.0.2" }
grin_util = { path = "../util", version = "1.0.2" }

[dev-dependencies]
grin_chain = { path = "../chain", version = "1.0.2" }
>>>>>>> 391e311f
<|MERGE_RESOLUTION|>--- conflicted
+++ resolved
@@ -1,10 +1,6 @@
 [package]
 name = "grin_pool"
-<<<<<<< HEAD
 version = "1.1.0"
-=======
-version = "1.0.2"
->>>>>>> 391e311f
 authors = ["Grin Developers <mimblewimble@lists.launchpad.net>"]
 description = "Chain implementation for grin, a simple, private and scalable cryptocurrency implementation based on the MimbleWimble chain format."
 license = "Apache-2.0"
@@ -23,20 +19,10 @@
 failure = "0.1"
 failure_derive = "0.1"
 
-<<<<<<< HEAD
 grin_core = { path = "../core", version = "1.1.0" }
 grin_keychain = { path = "../keychain", version = "1.1.0" }
 grin_store = { path = "../store", version = "1.1.0" }
 grin_util = { path = "../util", version = "1.1.0" }
 
 [dev-dependencies]
-grin_chain = { path = "../chain", version = "1.1.0" }
-=======
-grin_core = { path = "../core", version = "1.0.2" }
-grin_keychain = { path = "../keychain", version = "1.0.2" }
-grin_store = { path = "../store", version = "1.0.2" }
-grin_util = { path = "../util", version = "1.0.2" }
-
-[dev-dependencies]
-grin_chain = { path = "../chain", version = "1.0.2" }
->>>>>>> 391e311f
+grin_chain = { path = "../chain", version = "1.1.0" }