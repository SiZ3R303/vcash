[package]
name = "grin_servers"
version = "1.1.0-beta.2"
authors = ["Grin Developers <mimblewimble@lists.launchpad.net>"]
description = "Simple, private and scalable cryptocurrency implementation based on the MimbleWimble chain format."
license = "Apache-2.0"
repository = "https://github.com/mimblewimble/grin"
keywords = [ "crypto", "grin", "mimblewimble" ]
workspace = ".."
edition = "2018"

[dependencies]
hyper = "0.12"
<<<<<<< HEAD
failure = "0.1"
failure_derive = "0.1"
=======
hyper-rustls = "0.14"
>>>>>>> fabff51d
fs2 = "0.4"
futures = "0.1"
http = "0.1"
itertools = "0.7"
lmdb-zero = "0.4.4"
rand = "0.6"
serde = "1"
log = "0.4"
serde_derive = "1"
serde_json = "1"
chrono = "0.4.4"
<<<<<<< HEAD
bufstream = "~0.1"
jsonrpc-core = "~8.0"
url = "1.7.0"
digest = "0.7"
=======
tokio =  "0.1.11"
>>>>>>> fabff51d

grin_api = { path = "../api", version = "1.1.0-beta.2" }
grin_chain = { path = "../chain", version = "1.1.0-beta.2" }
grin_core = { path = "../core", version = "1.1.0-beta.2" }
grin_keychain = { path = "../keychain", version = "1.1.0-beta.2" }
grin_p2p = { path = "../p2p", version = "1.1.0-beta.2" }
grin_pool = { path = "../pool", version = "1.1.0-beta.2" }
grin_store = { path = "../store", version = "1.1.0-beta.2" }
grin_util = { path = "../util", version = "1.1.0-beta.2" }<|MERGE_RESOLUTION|>--- conflicted
+++ resolved
@@ -11,12 +11,9 @@
 
 [dependencies]
 hyper = "0.12"
-<<<<<<< HEAD
+hyper-rustls = "0.14"
 failure = "0.1"
 failure_derive = "0.1"
-=======
-hyper-rustls = "0.14"
->>>>>>> fabff51d
 fs2 = "0.4"
 futures = "0.1"
 http = "0.1"
@@ -28,14 +25,11 @@
 serde_derive = "1"
 serde_json = "1"
 chrono = "0.4.4"
-<<<<<<< HEAD
+tokio =  "0.1.11"
 bufstream = "~0.1"
 jsonrpc-core = "~8.0"
 url = "1.7.0"
 digest = "0.7"
-=======
-tokio =  "0.1.11"
->>>>>>> fabff51d
 
 grin_api = { path = "../api", version = "1.1.0-beta.2" }
 grin_chain = { path = "../chain", version = "1.1.0-beta.2" }
