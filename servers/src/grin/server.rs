// Copyright 2018 The Grin Developers
//
// Licensed under the Apache License, Version 2.0 (the "License");
// you may not use this file except in compliance with the License.
// You may obtain a copy of the License at
//
//     http://www.apache.org/licenses/LICENSE-2.0
//
// Unless required by applicable law or agreed to in writing, software
// distributed under the License is distributed on an "AS IS" BASIS,
// WITHOUT WARRANTIES OR CONDITIONS OF ANY KIND, either express or implied.
// See the License for the specific language governing permissions and
// limitations under the License.

//! Grin server implementation, glues the different parts of the system (mostly
//! the peer-to-peer server, the blockchain and the transaction pool) and acts
//! as a facade.

use std::fs;
use std::fs::File;
use std::io::prelude::*;
use std::path::Path;
use std::sync::Arc;
use std::{thread, time};

use fs2::FileExt;

use crate::api;
use crate::api::TLSConfig;
use crate::chain;
use crate::common::adapters::{
	ChainToPoolAndNetAdapter, NetToChainAdapter, PoolToChainAdapter, PoolToNetAdapter,
};
use crate::common::hooks::{init_chain_hooks, init_net_hooks};
use crate::common::stats::{DiffBlock, DiffStats, PeerStats, ServerStateInfo, ServerStats};
use crate::common::types::{
	Error, PoolServerConfig, ServerConfig, StratumServerConfig, SyncState, SyncStatus,
};
use crate::core::core::hash::{Hashed, ZERO_HASH};
use crate::core::core::verifier_cache::{LruVerifierCache, VerifierCache};
use crate::core::{consensus, genesis, global, pow};
use crate::grin::{dandelion_monitor, seed, sync};
use crate::mining::stratumserver;
use crate::mining::test_miner::Miner;
use crate::p2p;
use crate::p2p::types::PeerAddr;
use crate::pool;
<<<<<<< HEAD
use crate::poolserver;
use crate::store;
=======
>>>>>>> fabff51d
use crate::util::file::get_first_line;
use crate::util::{Mutex, RwLock, StopState};

/// Grin server holding internal structures.
pub struct Server {
	/// server config
	pub config: ServerConfig,
	/// handle to our network server
	pub p2p: Arc<p2p::Server>,
	/// data store access
	pub chain: Arc<chain::Chain>,
	/// in-memory transaction pool
	tx_pool: Arc<RwLock<pool::TransactionPool>>,
	/// Shared cache for verification results when
	/// verifying rangeproof and kernel signatures.
	verifier_cache: Arc<RwLock<dyn VerifierCache>>,
	/// Whether we're currently syncing
	sync_state: Arc<SyncState>,
	/// To be passed around to collect stats and info
	state_info: ServerStateInfo,
	/// Stop flag
	pub stop_state: Arc<Mutex<StopState>>,
	/// Maintain a lock_file so we do not run multiple Grin nodes from same dir.
	lock_file: Arc<File>,
}

impl Server {
	/// Instantiates and starts a new server. Optionally takes a callback
	/// for the server to send an ARC copy of itself, to allow another process
	/// to poll info about the server status
	pub fn start<F>(config: ServerConfig, mut info_callback: F) -> Result<(), Error>
	where
		F: FnMut(Server),
	{
		let mining_config = config.stratum_mining_config.clone();
		let enable_test_miner = config.run_test_miner;
		let test_miner_wallet_url = config.test_miner_wallet_url.clone();
<<<<<<< HEAD
		let pool_server_config = config.pool_server_config.clone();
		let serv = Arc::new(Server::new(config)?);
=======
		let serv = Server::new(config)?;
>>>>>>> fabff51d

		if let Some(c) = mining_config {
			let enable_stratum_server = c.enable_stratum_server;
			if let Some(s) = enable_stratum_server {
				if s {
					{
						let mut stratum_stats = serv.state_info.stratum_stats.write();
						stratum_stats.is_enabled = true;
					}
					serv.start_stratum_server(c.clone());
				}
			}
		}

		if let Some(s) = enable_test_miner {
			if s {
				serv.start_test_miner(test_miner_wallet_url, serv.stop_state.clone());
			}
		}

<<<<<<< HEAD
		if pool_server_config.enable_pool_server {
			serv.start_pool_server(pool_server_config);
		}

		info_callback(serv.clone());
		loop {
			thread::sleep(time::Duration::from_secs(1));
			if serv.stop_state.lock().is_stopped() {
				return Ok(());
			}
		}
=======
		info_callback(serv);
		Ok(())
>>>>>>> fabff51d
	}

	// Exclusive (advisory) lock_file to ensure we do not run multiple
	// instance of grin server from the same dir.
	// This uses fs2 and should be safe cross-platform unless somebody abuses the file itself.
	fn one_grin_at_a_time(config: &ServerConfig) -> Result<Arc<File>, Error> {
		let path = Path::new(&config.db_root);
		fs::create_dir_all(path.clone())?;
		let path = path.join("grin.lock");
		let lock_file = fs::OpenOptions::new()
			.read(true)
			.write(true)
			.create(true)
			.open(&path)?;
		lock_file.try_lock_exclusive().map_err(|e| {
			let mut stderr = std::io::stderr();
			writeln!(
				&mut stderr,
				"Failed to lock {:?} (grin server already running?)",
				path
			)
			.expect("Could not write to stderr");
			e
		})?;
		Ok(Arc::new(lock_file))
	}

	/// Instantiates a new server associated with the provided future reactor.
	pub fn new(config: ServerConfig) -> Result<Server, Error> {
		// Obtain our lock_file or fail immediately with an error.
		let lock_file = Server::one_grin_at_a_time(&config)?;

		// Defaults to None (optional) in config file.
		// This translates to false here.
		let archive_mode = match config.archive_mode {
			None => false,
			Some(b) => b,
		};

		let stop_state = Arc::new(Mutex::new(StopState::new()));

		// Shared cache for verification results.
		// We cache rangeproof verification and kernel signature verification.
		let verifier_cache = Arc::new(RwLock::new(LruVerifierCache::new()));

		let pool_adapter = Arc::new(PoolToChainAdapter::new());
		let pool_net_adapter = Arc::new(PoolToNetAdapter::new(config.dandelion_config.clone()));
		let tx_pool = Arc::new(RwLock::new(pool::TransactionPool::new(
			config.pool_config.clone(),
			pool_adapter.clone(),
			verifier_cache.clone(),
			pool_net_adapter.clone(),
		)));

		let sync_state = Arc::new(SyncState::new());

		let chain_adapter = Arc::new(ChainToPoolAndNetAdapter::new(
			tx_pool.clone(),
			init_chain_hooks(&config),
		));

		let genesis = match config.chain_type {
			global::ChainTypes::AutomatedTesting => genesis::genesis_dev(),
			global::ChainTypes::UserTesting => genesis::genesis_dev(),
			global::ChainTypes::Floonet => genesis::genesis_floo(),
			global::ChainTypes::Mainnet => genesis::genesis_main(),
		};

		info!("Starting server, genesis block: {}", genesis.hash());

		let shared_chain = Arc::new(chain::Chain::init(
			config.db_root.clone(),
			chain_adapter.clone(),
			genesis.clone(),
			pow::verify_size,
			verifier_cache.clone(),
			archive_mode,
			stop_state.clone(),
		)?);

		pool_adapter.set_chain(shared_chain.clone());

		let net_adapter = Arc::new(NetToChainAdapter::new(
			sync_state.clone(),
			shared_chain.clone(),
			tx_pool.clone(),
			verifier_cache.clone(),
			config.clone(),
			init_net_hooks(&config),
		));

		let p2p_server = Arc::new(p2p::Server::new(
			&config.db_root,
			config.p2p_config.capabilities,
			config.p2p_config.clone(),
			net_adapter.clone(),
			genesis.hash(),
			stop_state.clone(),
		)?);

		// Initialize various adapters with our dynamic set of connected peers.
		chain_adapter.init(p2p_server.peers.clone());
		pool_net_adapter.init(p2p_server.peers.clone());
		net_adapter.init(p2p_server.peers.clone());

		if config.p2p_config.seeding_type != p2p::Seeding::Programmatic {
			let seeder = match config.p2p_config.seeding_type {
				p2p::Seeding::None => {
					warn!("No seed configured, will stay solo until connected to");
					seed::predefined_seeds(vec![])
				}
				p2p::Seeding::List => match &config.p2p_config.seeds {
					Some(seeds) => seed::predefined_seeds(seeds.clone()),
					None => {
						return Err(Error::Configuration(
							"Seeds must be configured for seeding type List".to_owned(),
						));
					}
				},
				p2p::Seeding::DNSSeed => seed::dns_seeds(),
				_ => unreachable!(),
			};

			seed::connect_and_monitor(
				p2p_server.clone(),
				config.p2p_config.capabilities,
				seeder,
				config.p2p_config.peers_preferred.clone(),
				stop_state.clone(),
			);
		}

		// Defaults to None (optional) in config file.
		// This translates to false here so we do not skip by default.
		let skip_sync_wait = config.skip_sync_wait.unwrap_or(false);
		sync_state.update(SyncStatus::AwaitingPeers(!skip_sync_wait));

		sync::run_sync(
			sync_state.clone(),
			p2p_server.peers.clone(),
			shared_chain.clone(),
			stop_state.clone(),
		);

		let p2p_inner = p2p_server.clone();
		let _ = thread::Builder::new()
			.name("p2p-server".to_string())
			.spawn(move || p2p_inner.listen());

		info!("Starting rest apis at: {}", &config.api_http_addr);
		let api_secret = get_first_line(config.api_secret_path.clone());

		let tls_conf = match config.tls_certificate_file.clone() {
			None => None,
			Some(file) => {
				let key = match config.tls_certificate_key.clone() {
					Some(k) => k,
					None => {
						let msg = format!("Private key for certificate is not set");
						return Err(Error::ArgumentError(msg));
					}
				};
				Some(TLSConfig::new(file, key))
			}
		};

		api::start_rest_apis(
			config.api_http_addr.clone(),
			shared_chain.clone(),
			tx_pool.clone(),
			p2p_server.peers.clone(),
			api_secret,
			tls_conf,
		);

		info!("Starting dandelion monitor: {}", &config.api_http_addr);
		dandelion_monitor::monitor_transactions(
			config.dandelion_config.clone(),
			tx_pool.clone(),
			pool_net_adapter.clone(),
			verifier_cache.clone(),
			stop_state.clone(),
		);

		warn!("Grin server started.");
		Ok(Server {
			config,
			p2p: p2p_server,
			chain: shared_chain,
			tx_pool,
			verifier_cache,
			sync_state,
			state_info: ServerStateInfo {
				..Default::default()
			},
			stop_state,
			lock_file,
		})
	}

	/// Asks the server to connect to a peer at the provided network address.
	pub fn connect_peer(&self, addr: PeerAddr) -> Result<(), Error> {
		self.p2p.connect(addr)?;
		Ok(())
	}

	/// Ping all peers, mostly useful for tests to have connected peers share
	/// their heights
	pub fn ping_peers(&self) -> Result<(), Error> {
		let head = self.chain.head()?;
		self.p2p.peers.check_all(head.total_difficulty, head.height);
		Ok(())
	}

	/// Number of peers
	pub fn peer_count(&self) -> u32 {
		self.p2p.peers.peer_count()
	}

	/// Start a pool server on a separate thread
	pub fn start_pool_server(&self, config: PoolServerConfig) {
		let sync_state = self.sync_state.clone();
		let chain = self.chain.clone();
		let tx_pool = self.tx_pool.clone();
		let verifier_cache = self.verifier_cache.clone();
		let stop_state = self.stop_state.clone();
		let _ = thread::Builder::new().spawn(move || {
			// TODO push this down in the run loop so miner gets paused anytime we
			// decide to sync again
			let secs_2 = time::Duration::from_secs(2);
			while sync_state.is_syncing() {
				warn!("Pool server wating for node syncing...");
				thread::sleep(secs_2);
			}
			poolserver::start_poolserver_service(
				chain,
				tx_pool,
				verifier_cache,
				config,
				stop_state,
			);
		});
	}

	/// Start a minimal "stratum" mining service on a separate thread
	pub fn start_stratum_server(&self, config: StratumServerConfig) {
		let edge_bits = global::min_edge_bits();
		let proof_size = global::proofsize();
		let sync_state = self.sync_state.clone();

		let mut stratum_server = stratumserver::StratumServer::new(
			config.clone(),
			self.chain.clone(),
			self.tx_pool.clone(),
			self.verifier_cache.clone(),
			self.state_info.stratum_stats.clone(),
		);
		let _ = thread::Builder::new()
			.name("stratum_server".to_string())
			.spawn(move || {
				stratum_server.run_loop(edge_bits as u32, proof_size, sync_state);
			});
	}

	/// Start mining for blocks internally on a separate thread. Relies on
	/// internal miner, and should only be used for automated testing. Burns
	/// reward if wallet_listener_url is 'None'
	pub fn start_test_miner(
		&self,
		wallet_listener_url: Option<String>,
		stop_state: Arc<Mutex<StopState>>,
	) {
		info!("start_test_miner - start",);
		let sync_state = self.sync_state.clone();
		let config_wallet_url = match wallet_listener_url.clone() {
			Some(u) => u,
			None => String::from("http://127.0.0.1:13515"),
		};

		let config = StratumServerConfig {
			attempt_time_per_block: 60,
			burn_reward: false,
			enable_stratum_server: None,
			stratum_server_addr: None,
			wallet_listener_url: config_wallet_url,
			minimum_share_difficulty: 1,
		};

		let mut miner = Miner::new(
			config.clone(),
			self.chain.clone(),
			self.tx_pool.clone(),
			self.verifier_cache.clone(),
			stop_state,
		);
		miner.set_debug_output_id(format!("Port {}", self.config.p2p_config.port));
		let _ = thread::Builder::new()
			.name("test_miner".to_string())
			.spawn(move || {
				// TODO push this down in the run loop so miner gets paused anytime we
				// decide to sync again
				let secs_5 = time::Duration::from_secs(5);
				while sync_state.is_syncing() {
					thread::sleep(secs_5);
				}
				miner.run_loop(wallet_listener_url);
			});
	}

	/// The chain head
	pub fn head(&self) -> Result<chain::Tip, Error> {
		self.chain.head().map_err(|e| e.into())
	}

	/// The head of the block header chain
	pub fn header_head(&self) -> Result<chain::Tip, Error> {
		self.chain.header_head().map_err(|e| e.into())
	}

	/// Current p2p layer protocol version.
	pub fn protocol_version() -> p2p::msg::ProtocolVersion {
		p2p::msg::ProtocolVersion::default()
	}

	/// Returns a set of stats about this server. This and the ServerStats
	/// structure
	/// can be updated over time to include any information needed by tests or
	/// other
	/// consumers
	pub fn get_server_stats(&self) -> Result<ServerStats, Error> {
		let stratum_stats = self.state_info.stratum_stats.read().clone();

		// Fill out stats on our current difficulty calculation
		// TODO: check the overhead of calculating this again isn't too much
		// could return it from next_difficulty, but would rather keep consensus
		// code clean. This may be handy for testing but not really needed
		// for release
		let diff_stats = {
			let last_blocks: Vec<consensus::HeaderInfo> =
				global::difficulty_data_to_vector(self.chain.difficulty_iter()?)
					.into_iter()
					.collect();

			let tip_height = self.head()?.height as i64;
			let mut height = tip_height as i64 - last_blocks.len() as i64 + 1;

			let txhashset = self.chain.txhashset();
			let txhashset = txhashset.read();

			let diff_entries: Vec<DiffBlock> = last_blocks
				.windows(2)
				.map(|pair| {
					let prev = &pair[0];
					let next = &pair[1];

					height += 1;

					// Use header hash if real header.
					// Default to "zero" hash if synthetic header_info.
					let hash = if height >= 0 {
						if let Ok(header) = txhashset.get_header_by_height(height as u64) {
							header.hash()
						} else {
							ZERO_HASH
						}
					} else {
						ZERO_HASH
					};

					DiffBlock {
						block_height: height,
						block_hash: hash,
						difficulty: next.difficulty.to_num(),
						time: next.timestamp,
						duration: next.timestamp - prev.timestamp,
						secondary_scaling: next.secondary_scaling,
						is_secondary: next.is_secondary,
					}
				})
				.collect();

			let block_time_sum = diff_entries.iter().fold(0, |sum, t| sum + t.duration);
			let block_diff_sum = diff_entries.iter().fold(0, |sum, d| sum + d.difficulty);
			DiffStats {
				height: height as u64,
				last_blocks: diff_entries,
				average_block_time: block_time_sum / (consensus::DIFFICULTY_ADJUST_WINDOW - 1),
				average_difficulty: block_diff_sum / (consensus::DIFFICULTY_ADJUST_WINDOW - 1),
				window_size: consensus::DIFFICULTY_ADJUST_WINDOW,
			}
		};

		let peer_stats = self
			.p2p
			.peers
			.connected_peers()
			.into_iter()
			.map(|p| PeerStats::from_peer(&p))
			.collect();
		Ok(ServerStats {
			peer_count: self.peer_count(),
			head: self.head()?,
			header_head: self.header_head()?,
			sync_status: self.sync_state.status(),
			stratum_stats: stratum_stats,
			peer_stats: peer_stats,
			diff_stats: diff_stats,
		})
	}

	/// Stop the server.
	pub fn stop(&self) {
		self.p2p.stop();
		self.stop_state.lock().stop();
		let _ = self.lock_file.unlock();
	}

	/// Pause the p2p server.
	pub fn pause(&self) {
		self.stop_state.lock().pause();
		thread::sleep(time::Duration::from_secs(1));
		self.p2p.pause();
	}

	/// Resume p2p server.
	/// TODO - We appear not to resume the p2p server (peer connections) here?
	pub fn resume(&self) {
		self.stop_state.lock().resume();
	}

	/// Stops the test miner without stopping the p2p layer
	pub fn stop_test_miner(&self, stop: Arc<Mutex<StopState>>) {
		stop.lock().stop();
		info!("stop_test_miner - stop",);
	}
}<|MERGE_RESOLUTION|>--- conflicted
+++ resolved
@@ -45,11 +45,7 @@
 use crate::p2p;
 use crate::p2p::types::PeerAddr;
 use crate::pool;
-<<<<<<< HEAD
 use crate::poolserver;
-use crate::store;
-=======
->>>>>>> fabff51d
 use crate::util::file::get_first_line;
 use crate::util::{Mutex, RwLock, StopState};
 
@@ -87,12 +83,8 @@
 		let mining_config = config.stratum_mining_config.clone();
 		let enable_test_miner = config.run_test_miner;
 		let test_miner_wallet_url = config.test_miner_wallet_url.clone();
-<<<<<<< HEAD
 		let pool_server_config = config.pool_server_config.clone();
-		let serv = Arc::new(Server::new(config)?);
-=======
-		let serv = Server::new(config)?;
->>>>>>> fabff51d
+        let serv = Server::new(config)?;
 
 		if let Some(c) = mining_config {
 			let enable_stratum_server = c.enable_stratum_server;
@@ -113,22 +105,12 @@
 			}
 		}
 
-<<<<<<< HEAD
 		if pool_server_config.enable_pool_server {
 			serv.start_pool_server(pool_server_config);
 		}
 
-		info_callback(serv.clone());
-		loop {
-			thread::sleep(time::Duration::from_secs(1));
-			if serv.stop_state.lock().is_stopped() {
-				return Ok(());
-			}
-		}
-=======
-		info_callback(serv);
-		Ok(())
->>>>>>> fabff51d
+        info_callback(serv);
+        Ok(())
 	}
 
 	// Exclusive (advisory) lock_file to ensure we do not run multiple
