--- conflicted
+++ resolved
@@ -84,15 +84,11 @@
 
 		let mut title_string = StyledString::new();
 		title_string.append(StyledString::styled(
-<<<<<<< HEAD
-			format!("Vcash Version {}", built_info::PKG_VERSION),
-=======
 			format!(
-				"Grin Version {} (proto: {})",
+				"Vcash Version {} (proto: {})",
 				built_info::PKG_VERSION,
 				Server::protocol_version()
 			),
->>>>>>> fabff51d
 			Color::Dark(BaseColor::Green),
 		));
 
