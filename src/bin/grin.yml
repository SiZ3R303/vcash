--- conflicted
+++ resolved
@@ -1,10 +1,5 @@
-<<<<<<< HEAD
 name: vcash
-version: "1.0.2"
-=======
-name: grin
 version: "1.0.3"
->>>>>>> 4f52209c
 about: Lightweight implementation of the MimbleWimble protocol.
 author: The Vcash Team
 
