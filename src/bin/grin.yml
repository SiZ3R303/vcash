--- conflicted
+++ resolved
@@ -1,10 +1,5 @@
-<<<<<<< HEAD
 name: vcash
-version: "1.0.3"
-=======
-name: grin
 version: "2.0.0-beta.2"
->>>>>>> 1609b041
 about: Lightweight implementation of the MimbleWimble protocol.
 author: The Vcash Team
 
