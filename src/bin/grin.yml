<<<<<<< HEAD
name: vcash
version: "2.0.1"
=======
name: grin
>>>>>>> b4e42bef
about: Lightweight implementation of the MimbleWimble protocol.
author: The Vcash Team

args:
  - floonet:
      help: Run vcash against the Floonet (as opposed to mainnet)
      long: floonet
      takes_value: false
  - usernet:
      help: Run vcash as a local-only network. Doesn't block peer connections but will not connect to any peer or seed
      long: usernet
      takes_value: false
subcommands:
  - clean:
      about: Clean Grin chain data
  - wallet:
      about: As of v1.1.0, the wallet has been split into a separate executable. See https://github.com/mimblewimble/grin-wallet/releases
      usage: As of v1.1.0, the wallet has been split into a separate executable. See https://github.com/mimblewimble/grin-wallet/releases to download
  - server:
      about: Control the Vcash server
      args:
        - config_file:
            help: Path to a vcash-server.toml configuration file
            short: c
            long: config_file
            takes_value: true
        - port:
            help: Port to start the P2P server on
            short: p
            long: port
            takes_value: true
        - api_port:
            help: Port on which to start the api server (e.g. transaction pool api)
            short: api
            long: api_port
            takes_value: true
        - seed:
            help: Override seed node(s) to connect to
            short: s
            long: seed
            takes_value: true
        - wallet_url:
            help: The wallet listener to which mining rewards will be sent
            short: w
            long: wallet_url
            takes_value: true
      subcommands:
        - config:
            about: Generate a configuration vcash-server.toml file in the current directory
        - run:
            about: Run the Vcash server in this console
  - client:
      about: Communicates with the Vcash server
      subcommands:
        - status:
            about: Current status of the Vcash chain
        - listconnectedpeers:
            about: Print a list of currently connected peers
        - ban:
            about: Ban peer
            args:
              - peer:
                  help: Peer ip and port (e.g. 10.12.12.13:13514)
                  short: p
                  long: peer
                  required: true
                  takes_value: true
        - unban:
            about: Unban peer
            args:
              - peer:
                  help: Peer ip and port (e.g. 10.12.12.13:13514)
                  short: p
                  long: peer
                  required: true
                  takes_value: true<|MERGE_RESOLUTION|>--- conflicted
+++ resolved
@@ -1,9 +1,4 @@
-<<<<<<< HEAD
 name: vcash
-version: "2.0.1"
-=======
-name: grin
->>>>>>> b4e42bef
 about: Lightweight implementation of the MimbleWimble protocol.
 author: The Vcash Team
 
